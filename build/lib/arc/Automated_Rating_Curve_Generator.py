
"""
Written initially by Mike Follum with Follum Hydrologic Solutions, LLC.
Program simply creates depth, velocity, and top-width information for each stream cell in a domain.

"""

import sys
import os
import math
import warnings

import tqdm
import numpy as np
import pandas as pd
from datetime import datetime
from scipy.optimize import curve_fit, OptimizeWarning
from scipy.signal import savgol_filter
from osgeo import gdal
from numba import njit
from numba.core.errors import TypingError

from arc import LOG

warnings.filterwarnings("ignore", category=OptimizeWarning)
gdal.UseExceptions()

def format_array(da_array: np.ndarray, s_format: str):
    """
    Formats a string. Helper function to allow multidimensional formats

    Parameters
    ----------
    da_array: np.array
        Array to be formatted
    s_format: str
        Specifies the format of the output

    Returns
    -------
    s_formatted_output: str
        Formatted output as a string

    """

    # Format the output
    s_formatted_output = "[" + ",".join(s_format.format(x) for x in da_array) + "]"

    # Return to the calling function
    return s_formatted_output


def array_to_string(da_array: np.ndarray, i_decimal_places: int = 6):
    """
    Convert a NumPy array to a formatted string with consistent spacing and no new lines.

    Parameters
    ----------
    da_array: np.ndarray
        Array to conver to a string
    i_decimal_places: int
        Number oof decimal places to return in the string

    Returns
    -------

    """

    # Define the format string
    s_format = f"{{:.{i_decimal_places}f}}"

    # Format the string based on the dimensionality of the array
    if da_array.ndim == 1:
        # Array is one-dimensional
        s_output = format_array(da_array, s_format)

    elif da_array.ndim == 2:
        # Array is two-dimensional
        s_output = "[" + ",".join(format_array(row, s_format) for row in da_array) + "]"

    else:
        # Array is ill formated. Throw an error.
        raise ValueError("Only 1D and 2D arrays are supported")
        s_output = None

    # Return to the calling function
    return s_output


# Power function equation
@njit(cache=True)
def power_func(d_value: np.ndarray, d_coefficient: float, d_power: float):
    """
    Define a general power function that can be used for fitting

    Parameters
    ----------
    d_value: float
        Current x value
    d_coefficient: float
        Coefficient at the lead of the power function
    d_power: float
        Power value

    Returns
    -------
    d_power_value: float
        Calculated value

    """

    # Calculate the power
    d_power_value = d_coefficient * (d_value ** d_power)

    # Return to the calling function
    return d_power_value


def linear_regression_power_function(da_x_input: np.ndarray, da_y_input: np.ndarray, init_guess: list = [1.0, 1.0]):
    """
    Performs a curve fit to a power function

    Parameters
    ----------
    da_x_input: np.ndarray
        X values input to the fit
    da_y_input: np.ndarray
        Y values input to the fit

    Returns
    -------
    d_coefficient: float
         Coeffient of the fit
    d_power: float
        Power of the fit
    d_R2: float
        Goodness of fit

    """
    # Default values in case of failure
    d_coefficient, d_power, d_R2 = -9999.9, -9999.9, -9999.9

    # Attempt to calculate the fit
    try:
        (d_coefficient, d_power), dm_pcov = curve_fit(power_func, da_x_input, da_y_input, p0=init_guess)
        # Calculate R², this is never used so don't bother
        # da_y_pred = power_func(da_x_input, d_coefficient, d_power)
        # mean_y = np.mean(da_y_input)
        # ss_tot = np.dot(da_y_input - mean_y, da_y_input - mean_y)
        # ss_res = np.dot(da_y_input - da_y_pred, da_y_input - da_y_pred)
        # d_R2 = 1 - (ss_res / ss_tot) if ss_tot > 0 else -9999.9
    except TypingError as e:
        LOG.error(e)
    except RuntimeError as e:
        pass

    # Return to the calling function
    return d_coefficient, d_power, d_R2


def write_output_raster(s_output_filename: str, dm_raster_data: np.ndarray, i_number_of_columns: int, i_number_of_rows: int, l_dem_geotransform: list, s_dem_projection: str,
                        s_file_format: str, s_output_type: str):
    """
    Writes dataset to the output raster file specified

    Parameters
    ----------
    s_output_filename: str
        Output filename
    dm_raster_data: ndarray
        Data to be written to disk
    i_number_of_columns: int
        Number of columns in the dataset
    i_number_of_rows: int
        Number of rows in the dataset
    l_dem_geotransform: list
        The geotransform information for the file
    s_dem_projection: str
        The projection of the file
    s_file_format: str
        Output format for the file
    s_output_type: str
        Output data type

    Returns
    -------
    None. Outputs are written to disk

    """

    # Set the filename to write to
    o_driver = gdal.GetDriverByName(s_file_format)  # Typically will be a GeoTIFF "GTiff"
    
    # Construct the file with the appropriate data shape
    o_output_file = o_driver.Create(s_output_filename, xsize=i_number_of_columns, ysize=i_number_of_rows, bands=1, eType=s_output_type)
    
    # Set the geotransform
    o_output_file.SetGeoTransform(l_dem_geotransform)
    
    # Set the spatial reference
    o_output_file.SetProjection(s_dem_projection)
    
    # Write the data to the file
    o_output_file.GetRasterBand(1).WriteArray(dm_raster_data)
    
    # Once we're done, close properly the dataset
    o_output_file = None


def read_raster_gdal(s_input_filename: str):
    """
    Reads a raster file from disk into memory

    Parameters
    ----------
    s_input_filename: str
        Input filename

    Returns
    -------
    dm_raster_array: ndarray
        Contains the data matrix from the input file
    i_number_of_columns: int
        Number of columns in the dataset
    i_number_of_rows: int
        Number of rows in the dataset
    d_cell_size: float
        Size of each cell
    d_y_lower_left: float
        y coordinate of the lower left corner of the dataset
    d_y_upper_right: float
        y coordinate of the upper right corner of the dataset
    d_x_lower_left: float
        x coordinate of the lower left corner of the dataset
    d_x_upper_right: float
        x coordinate of the upper right corner of the dataset
    d_latitude: float
        Latitude of the dataset
    l_geotransform: list
        Geotransform information from the dataset
    s_raster_projection: str
        Projection information from the dataset

    """

    # Check that the file exists to open
    if os.path.isfile(s_input_filename) == False:
        LOG.info('Cannot Find Raster ' + s_input_filename)

    # Attempt to open the dataset
    try:
        o_dataset = gdal.Open(s_input_filename, gdal.GA_ReadOnly)
    except RuntimeError:
        sys.exit(" ERROR: Field Raster File cannot be read!")

    # Retrieve dimensions of cell size and cell count then close DEM dataset
    l_geotransform = o_dataset.GetGeoTransform()

    # Continue importing geospatial information
    o_band = o_dataset.GetRasterBand(1)
    dm_raster_array = o_band.ReadAsArray()

    # Read the size of the band object
    i_number_of_columns = o_band.XSize
    i_number_of_rows = o_band.YSize

    # Close the band object
    o_band = None

    # Extract information from the geotransform
    d_cell_size = l_geotransform[1]

    d_y_lower_left = l_geotransform[3] - i_number_of_rows * np.fabs(l_geotransform[5])
    d_y_upper_right = l_geotransform[3]
    d_x_lower_left = l_geotransform[0]
    d_x_upper_right = d_x_lower_left + i_number_of_columns * l_geotransform[1]

    d_latitude = np.fabs((d_y_lower_left + d_y_upper_right) / 2.0)
    s_raster_projection = o_dataset.GetProjectionRef()

    # Close the dataset
    o_dataset = None

    # Write metdata information to the console
    LOG.info('Spatial Data for Raster File:')
    LOG.info('   ncols = ' + str(i_number_of_columns))
    LOG.info('   nrows = ' + str(i_number_of_rows))
    LOG.info('   cellsize = ' + str(d_cell_size))
    LOG.info('   yll = ' + str(d_y_lower_left))
    LOG.info('   yur = ' + str(d_y_upper_right))
    LOG.info('   xll = ' + str(d_x_lower_left))
    LOG.info('   xur = ' + str(d_x_upper_right))

    # Return dataset information to the calling function
    return dm_raster_array, i_number_of_columns, i_number_of_rows, d_cell_size, d_y_lower_left, d_y_upper_right, d_x_lower_left, d_x_upper_right, d_latitude, l_geotransform, s_raster_projection


def get_parameter_name(sl_lines, i_number_of_lines, s_target):
    """
    Gets parameter values from a list of strings, assuming that the file is tab delimited and the first characters are the target string.
    The second column is returned as the target value.

    Parameters
    ----------
    sl_lines: list
        Lines to test for target string
    i_number_of_lines: int
        Number of lines to test from the list in order
    s_target: str
        Target string to match at the start for each line

    Returns
    -------
    d_return_value: float
        Returned value. This may be other variable types but is assumed to be a double for typing.

    """

    # Set the default value of the target
    d_return_value = ''

    # Loop over entries in the list
    for entry in range(i_number_of_lines):
        # Split the line and strip special characters
        ls = sl_lines[entry].strip().split('\t')

        # Check if the first entry is the target string
        if ls[0] == s_target:
            # Override the initial the default value
            d_return_value = 1

            # String is found. Process the rest of the line
            if len(ls[1]) > 0:
                # More information is available to parse
                d_return_value = ls[1]

    # Log the value to the console
    if d_return_value != '':
        LOG.info('  ' + s_target + ' is set to ' + d_return_value)

    else:
       LOG.info('  Could not find ' + s_target)

    # Return value to the calling function
    return d_return_value


def read_main_input_file(s_mif_name: str):
    """

    Parameters
    ----------
    s_mif_name: str
        Path to the input file

    Returns
    -------
    None. Global values are used to set values outside of the function for the full program

    """

    ### Open and read the input file ###
    # Open the file
    o_input_file = open(s_mif_name, 'r')
    sl_lines = o_input_file.readlines()
    o_input_file.close()

    # Count the number of lines in the file
    i_number_of_lines = len(sl_lines)

    ### Process the parameters ###
    # Find the path to the DEM file
    global s_input_dem_path
    s_input_dem_path = get_parameter_name(sl_lines, i_number_of_lines, 'DEM_File')

    # Find the path to the stream file
    global s_input_stream_path
    s_input_stream_path = get_parameter_name(sl_lines, i_number_of_lines, 'Stream_File')

    # Find the path to the land use raster file
    global s_input_land_use_path
    s_input_land_use_path = get_parameter_name(sl_lines, i_number_of_lines, 'LU_Raster_SameRes')

    # Find the path to the mannings n file
    global s_input_mannings_path
    s_input_mannings_path = get_parameter_name(sl_lines, i_number_of_lines, 'LU_Manning_n')

    # Find the path to the input flow file
    global s_input_flow_file_path
    s_input_flow_file_path = get_parameter_name(sl_lines, i_number_of_lines, 'Flow_File')

    # Find the method used to number the streams
    global s_flow_file_id
    s_flow_file_id = get_parameter_name(sl_lines, i_number_of_lines, 'Flow_File_ID')

    # Find the flow method
    global s_flow_file_baseflow
    s_flow_file_baseflow = get_parameter_name(sl_lines, i_number_of_lines, 'Flow_File_BF')

    # Find the field that determines the maximum flow
    global s_flow_file_qmax
    s_flow_file_qmax = get_parameter_name(sl_lines, i_number_of_lines, 'Flow_File_QMax')

    # Find the spatial units
    global s_spatial_units
    s_spatial_units = get_parameter_name(sl_lines, i_number_of_lines, 'Spatial_Units')

    if s_spatial_units == '':
        # Assume degree if not specified in the input efile
        s_spatial_units = 'deg'

    # Find the x section distance
    global d_x_section_distance
    d_x_section_distance = get_parameter_name(sl_lines, i_number_of_lines, 'X_Section_Dist')

    if d_x_section_distance == '':
        # Value does not occur in the input file. Assume a reasonable value
        d_x_section_distance = 5000.0

    d_x_section_distance = float(d_x_section_distance)

    # Find the path to the output velocity, depth, and top width file
    global s_output_vdt_database
    s_output_vdt_database = get_parameter_name(sl_lines, i_number_of_lines, 'Print_VDT_Database')
    
    global s_output_curve_file
    s_output_curve_file = get_parameter_name(sl_lines, i_number_of_lines, 'Print_Curve_File')
    
    # Find the path to the output metdata file
    global s_output_meta_file
    s_output_meta_file = get_parameter_name(sl_lines, i_number_of_lines, 'Meta_File')

    # Find degree manipulation attribute
    global d_degree_manipulation
    d_degree_manipulation = get_parameter_name(sl_lines, i_number_of_lines, 'Degree_Manip')

    if d_degree_manipulation == '':
        # Value does not occur in the input file. Assume a reasonable value
        d_degree_manipulation = 1.1

    d_degree_manipulation = float(d_degree_manipulation)

    # Find the degree interval attribute
    global d_degree_interval
    d_degree_interval = get_parameter_name(sl_lines, i_number_of_lines, 'Degree_Interval')

    if d_degree_interval == '':
        # Value does not occur in the input file. Assume a reasonable value
        d_degree_interval = 1.0

    d_degree_interval = float(d_degree_interval)

    # Find the low spot range attribute
    global i_low_spot_range
    i_low_spot_range = get_parameter_name(sl_lines, i_number_of_lines, 'Low_Spot_Range')

    if i_low_spot_range == '':
        # Value does not occur in the input file. Assume a reasonable value
        i_low_spot_range = 0

    i_low_spot_range = int(i_low_spot_range)

    # Find the general direction distance attribute
    global i_general_direction_distance
    i_general_direction_distance= get_parameter_name(sl_lines, i_number_of_lines, 'Gen_Dir_Dist')

    if i_general_direction_distance == '':
        # Value does not occur in the input file. Assume a reasonable value
        i_general_direction_distance = 10

    i_general_direction_distance = int(i_general_direction_distance)

    # Find the general slope distance attribute
    global i_general_slope_distance
    i_general_slope_distance = get_parameter_name(sl_lines, i_number_of_lines, 'Gen_Slope_Dist')

    if i_general_slope_distance == '':
        # Value does not occur in the input file. Assume a reasonable value
        i_general_slope_distance = 0

    i_general_slope_distance = int(i_general_slope_distance)

    # Find the bathymetry trapezoid height attribute
    global d_bathymetry_trapzoid_height
    d_bathymetry_trapzoid_height = get_parameter_name(sl_lines, i_number_of_lines, 'Bathy_Trap_H')

    if d_bathymetry_trapzoid_height == '':
        # Value does not occur in the input file. Assume a reasonable value
        d_bathymetry_trapzoid_height = 0.2

    d_bathymetry_trapzoid_height = float(d_bathymetry_trapzoid_height)

    # Find the True/False variable to use the bank elevations to calculate the depth of the bathymetry estimate
    global b_bathy_use_banks
    b_bathy_use_banks = get_parameter_name(sl_lines, i_number_of_lines, 'Bathy_Use_Banks')
    if "True" in b_bathy_use_banks:
        b_bathy_use_banks = True
    elif "False" in b_bathy_use_banks or b_bathy_use_banks == '':
        b_bathy_use_banks = False

    # Find the path to the output bathymetry file
    global s_output_bathymetry_path
    s_output_bathymetry_path = get_parameter_name(sl_lines, i_number_of_lines, 'AROutBATHY')

    if s_output_bathymetry_path == '':
        # Value does not occur in the input file. Assume a reasonable value
        s_output_bathymetry_path = get_parameter_name(sl_lines, i_number_of_lines, 'BATHY_Out_File')

    # Find the path to the output depth file
    global s_output_depth
    s_output_depth = get_parameter_name(sl_lines, i_number_of_lines, 'AROutDEPTH')

    # Find the path to the output flood file
    global s_output_flood
    s_output_flood = get_parameter_name(sl_lines, i_number_of_lines, 'AROutFLOOD')

    # Find the path to the output cross-section file (JLG added this to recalculate top-width and velocity)
    global s_xs_output_file
    s_xs_output_file = get_parameter_name(sl_lines, i_number_of_lines, 'XS_Out_File')
    
    global i_lc_water_value
    i_lc_water_value = get_parameter_name(sl_lines, i_number_of_lines, 'LC_Water_Value')
    if i_lc_water_value =='': 
        #Value is defaulted to the water value in the ESA land cover dataset
        i_lc_water_value = 80
    
<<<<<<< HEAD
=======

    # These are the number of increments of water surface elevation that we will use to construct the VDT database and the curve file
    global i_number_of_increments
    i_number_of_increments = get_parameter_name(sl_lines, i_number_of_lines, 'VDT_Database_NumIterations')
    if i_number_of_increments=='':
        i_number_of_increments = 15
    i_number_of_increments  = int(i_number_of_increments)
    
>>>>>>> 3a4416eb
    #Default is to find the banks of the river based on flat water in the DEM.  However, you can also find the banks using the water surface (please also set i_lc_water_value)
    global b_FindBanksBasedOnLandCover
    b_FindBanksBasedOnLandCover = get_parameter_name(sl_lines, i_number_of_lines, 'FindBanksBasedOnLandCover')
    if "True" in b_FindBanksBasedOnLandCover:
        b_FindBanksBasedOnLandCover = True
    elif "False" in b_FindBanksBasedOnLandCover or b_FindBanksBasedOnLandCover == '':
        b_FindBanksBasedOnLandCover = False

def convert_cell_size(d_dem_cell_size: float, d_dem_lower_left: float, d_dem_upper_right: float):
    """
    Determines the x and y cell sizes based on the geographic location

    Parameters
    ----------
    d_dem_cell_size: float
        Size of the dem cell
    d_dem_lower_left: float
        Lower left corner value
    d_dem_upper_right: float
        Upper right corner value

    Returns
    -------
    d_x_cell_size: float
        Resolution of the cells in the x direction
    d_y_cell_size: float
        Resolution of the cells in teh y direction
    d_projection_conversion_factor: float
        Factor to convert to the projection

    """

    ### Set default values ###
    d_x_cell_size = d_dem_cell_size
    d_y_cell_size = d_dem_cell_size
    d_projection_conversion_factor = 1

    ### Get the cell size ###
    d_lat = np.fabs((d_dem_lower_left + d_dem_upper_right) / 2)

    ### Determine if conversion is needed
    if d_dem_cell_size > 0.5:
        # This indicates that the DEM is projected, so no need to convert from geographic into projected.
        d_x_cell_size = d_dem_cell_size
        d_y_cell_size = d_dem_cell_size
        d_projection_conversion_factor = 1

    else:
        # Reprojection from geographic coordinates is needed
        assert d_lat > 1e-16, "Please use lat and long values greater than or equal to 0."

        # Determine the latitude range for the model
        if d_lat >= 0 and d_lat <= 10:
            d_lat_up = 110.61
            d_lat_down = 110.57
            d_lon_up = 109.64
            d_lon_down = 111.32
            d_lat_base = 0.0

        elif d_lat > 10 and d_lat <= 20:
            d_lat_up = 110.7
            d_lat_down = 110.61
            d_lon_up = 104.64
            d_lon_down = 109.64
            d_lat_base = 10.0

        elif d_lat > 20 and d_lat <= 30:
            d_lat_up = 110.85
            d_lat_down = 110.7
            d_lon_up = 96.49
            d_lon_down = 104.65
            d_lat_base = 20.0

        elif d_lat > 30 and d_lat <= 40:
            d_lat_up = 111.03
            d_lat_down = 110.85
            d_lon_up = 85.39
            d_lon_down = 96.49
            d_lat_base = 30.0

        elif d_lat > 40 and d_lat <= 50:
            d_lat_up = 111.23
            d_lat_down = 111.03
            d_lon_up = 71.70
            d_lon_down = 85.39
            d_lat_base = 40.0

        elif d_lat > 50 and d_lat <= 60:
            d_lat_up = 111.41
            d_lat_down = 111.23
            d_lon_up = 55.80
            d_lon_down = 71.70
            d_lat_base = 50.0

        elif d_lat > 60 and d_lat <= 70:
            d_lat_up = 111.56
            d_lat_down = 111.41
            d_lon_up = 38.19
            d_lon_down = 55.80
            d_lat_base = 60.0

        elif d_lat > 70 and d_lat <= 80:
            d_lat_up = 111.66
            d_lat_down = 111.56
            d_lon_up = 19.39
            d_lon_down = 38.19
            d_lat_base = 70.0

        elif d_lat > 80 and d_lat <= 90:
            d_lat_up = 111.69
            d_lat_down = 111.66
            d_lon_up = 0.0
            d_lon_down = 19.39
            d_lat_base = 80.0

        else:
            raise AttributeError('Please use legitimate (0-90) lat and long values.')

        ## Convert the latitude ##
        d_lat_conv = d_lat_down + (d_lat_up - d_lat_down) * (d_lat - d_lat_base) / 10
        d_y_cell_size = d_dem_cell_size * d_lat_conv * 1000.0  # Converts from degrees to m

        ## Longitude Conversion ##
        d_lon_conv = d_lon_down + (d_lon_up - d_lon_down) * (d_lat - d_lat_base) / 10
        d_x_cell_size = d_dem_cell_size * d_lon_conv * 1000.0  # Converts from degrees to m

        ## Make sure the values are in bounds ##
        if d_lat_conv < d_lat_down or d_lat_conv > d_lat_up or d_lon_conv < d_lon_up or d_lon_conv > d_lon_down:
            raise ArithmeticError("Problem in conversion from geographic to projected coordinates")

        ## Calculate the conversion factor ##
        d_projection_conversion_factor = 1000.0 * (d_lat_conv + d_lon_conv) / 2.0

    # Return to the calling function
    return d_x_cell_size, d_y_cell_size, d_projection_conversion_factor


def read_flow_file(s_flow_file_name: str, s_flow_id: str, s_flow_baseflow: str, s_flow_qmax):
    """

    Parameters
    ----------
    s_flow_file_name
    s_flow_id
    s_flow_baseflow
    s_flow_qmax

    Returns
    -------

    """

    # Open and read the input file
    o_input_file = open(s_flow_file_name, 'r')
    sl_lines = o_input_file.readlines()
    o_input_file.close()

    # Count the number of lines in the file
    i_number_of_lines = len(sl_lines)

    # Initialize holding arrays
    da_comid = np.zeros(i_number_of_lines - 1, dtype=np.int64)  #Had to use a 64 bit integer because some of the COMID / LinkNo values were getting too large for 32 bit
    da_base_flow = np.zeros(i_number_of_lines - 1, dtype=float)
    da_flow_maximum = np.zeros(i_number_of_lines - 1, dtype=float)

    # Get the header information
    sl_header = sl_lines[0].strip().split(',')

    # Initialize the counters
    i_flow_id_index = 0
    i_baseflow_index = 0
    i_flow_maximum_index = 0

    # Parse the header
    for entry in range(len(sl_header)):
        if sl_header[entry] == s_flow_id:
            i_flow_id_index = entry

        if sl_header[entry] == s_flow_baseflow:
            i_baseflow_index = entry

        if sl_header[entry] == s_flow_qmax:
            i_flow_maximum_index = entry

    # Extract the data from the line
    for entry in range(1, i_number_of_lines):
        sl_header = sl_lines[entry].strip().split(',')
        da_comid[entry-1] = int(sl_header[i_flow_id_index])
        da_base_flow[entry-1] = float(sl_header[i_baseflow_index])
        da_flow_maximum[entry-1] = float(sl_header[i_flow_maximum_index])

    # Return to the calling function
    return da_comid, da_base_flow, da_flow_maximum

@njit(cache=True)
def get_stream_slope_information(i_row: int, i_column: int, dm_dem: np.ndarray, im_streams: np.ndarray, d_dx: float, d_dy: float):
    """
    Calculates the stream slope using the following process:

        1.) Find all stream cells within the Gen_Slope_Dist that have the same stream id value
        2.) Look at the slope of each of the stream cells.
        3.) Average the slopes to get the overall slope we use in the model.

    Parameters
    ----------
    i_row: int
        Target cell row index
    i_column: int
        Target cell column index
    dm_dem: ndarray
        Elevation raster
    im_streams: ndarray
        Stream raster
    d_dx: float
        Cell resolution in the x direction
    d_dy: float
        Cell resolution in the y direction

    Returns
    -------
    d_stream_slope: float
        Average slope from the stream cells in the specified search box

    """

    # Initialize a default stream flow
    d_stream_slope = 0.0

    # Get the elevation of the cell
    d_cell_of_interest = dm_dem[i_row, i_column]

    # Get the stream id of the cell
    i_cell_value = im_streams[i_row, i_column]

    # Slice a box around both the stream and elevations
    im_stream_box = im_streams[i_row - i_general_slope_distance:i_row + i_general_slope_distance, i_column - i_general_slope_distance:i_column + i_general_slope_distance]
    dm_elevation_box = dm_dem[i_row - i_general_slope_distance:i_row + i_general_slope_distance, i_column - i_general_slope_distance:i_column + i_general_slope_distance]

    # Get the indices of all locations of the stream id within the box
    ia_matching_row_indices, ia_matching_column_indices = np.where(im_stream_box == i_cell_value)

    # Find the slope if there are stream cells
    if len(ia_matching_row_indices) > 0:
        # da_matching_elevations = dm_elevation_box[ia_matching_row_indices, ia_matching_column_indices]
        da_matching_elevations = dm_elevation_box.ravel()[ia_matching_row_indices * dm_elevation_box.shape[1] + ia_matching_column_indices]
        # The Gen_Slope_Dist is the row/col for the cell of interest within the subsample box
        # Distance between the cell of interest and every cell with a similar stream id
        dz_list = np.sqrt(np.square((ia_matching_row_indices - i_general_slope_distance) * d_dy) + np.square((ia_matching_column_indices - i_general_slope_distance) * d_dx))

        for x in range(len(ia_matching_row_indices)):
            if dz_list[x] > 0.0:
                d_stream_slope = d_stream_slope + abs(d_cell_of_interest-da_matching_elevations[x]) / dz_list[x]

        # Average across the cells
        if len(ia_matching_row_indices)>1:
            d_stream_slope = d_stream_slope / (len(ia_matching_row_indices)-1)  #Add the minus one because the cell of interest was in the list
        
        
        #if ia_matching_row_indices has less than 2 values then the slope will be set to the default value

    # Return the slope to the calling function
    return d_stream_slope

@njit(cache=True)
def get_stream_direction_information(i_row: int, i_column: int, im_streams: np.ndarray, d_dx: float, d_dy: float):
    """
    Finds the general direction of the stream following the process:

        1.) Find all stream cells within the general_direction_distance that have the same stream id value
        2.) Assume there are 4 quadrants:
                Q3 | Q4      r<0 c<0  |  r<0 c>0
                Q2 | Q1      r>0 c<0  |  r>0 c>0
        3.) Calculate the distance from the cell of interest to each of the stream cells idendified.
        4.) Create a weight that provides a higher weight to the cells that are farther away
        5.) Calculate the Stream Direction based on the Unit Circle inverted around the x axis (this is done because rows increase downward)
        6.) The stream direction needs to be betweeen 0 and pi, so adjust directions between pi and 2pi to be between 0 and pi

    Parameters
    ----------
    i_row: int
        Row cell index
    i_column: int
        Column cell index
    im_streams: ndarray
        Stream raster
    d_dx: float
        Cell resolution in the x direction
    d_dy: float
        Cell resolution in the y direction

    Returns
    -------
    d_stream_direction: float
        Direction of the stream
    d_xs_direction float
        Direction of the cross section

    """

    # Initialize default values
    d_stream_direction = 0.0
    d_xs_direction = 0.0

    # Get the values from the stream raster
    i_cell_value = im_streams[i_row,i_column]

    # Slice the search box from the stream raster
    im_stream_box = im_streams[i_row - i_general_direction_distance:i_row + i_general_direction_distance, i_column - i_general_direction_distance:i_column + i_general_direction_distance]
    
    # The Gen_Dir_Dist is the row/col for the cell of interest within the subsample box
    ia_matching_row_indices, ia_matching_column_indices = np.where(im_stream_box == i_cell_value)

    # Find the direction if there are stream cells
    if len(ia_matching_row_indices) > 1:  #Need at least a few cells to determine direction
        # Adjust the cell indices with the general direction distance
        ia_matching_row_indices = ia_matching_row_indices - i_general_direction_distance
        ia_matching_column_indices = ia_matching_column_indices - i_general_direction_distance

        # METHOD 1 - Calculate the angle based on all of the stream cells in the search box and do distance weighting
        '''
        # Calculate the distance between the cell of interest and every cell with a similar stream id
        da_dz_list = np.sqrt(np.square((ia_matching_row_indices) * d_dy) + np.square((ia_matching_column_indices) * d_dx))
        da_dz_list = da_dz_list / max(da_dz_list)
        
        # Calculate the angle to the cells within the search box
        da_atanvals = np.arctan2(ia_matching_row_indices, ia_matching_column_indices)
        
        
        # Account for the angle sign when aggregating the distance
        for x in range(len(ia_matching_row_indices)):
            if da_dz_list[x] > 0.0:
                if da_atanvals[x] > math.pi:
                    d_stream_direction = d_stream_direction + (da_atanvals[x] - math.pi) * da_dz_list[x]
                elif da_atanvals[x] < 0.0:
                    d_stream_direction = d_stream_direction + (da_atanvals[x] + math.pi) * da_dz_list[x]
                else:
                    d_stream_direction = d_stream_direction + da_atanvals[x] * da_dz_list[x]
        d_stream_direction = d_stream_direction / sum(da_dz_list)
        '''
        
        '''
        # METHOD 2 - Calculate the angle based on the streamcells that are the furthest in the search box
        # Account for the angle sign when aggregating the distance
        # Calculate the distance between the cell of interest and every cell with a similar stream id
        da_dz_list = np.sqrt(np.square((ia_matching_row_indices) * d_dy) + np.square((ia_matching_column_indices) * d_dx))
        
        # Calculate the angle to the cells within the search box
        #da_atanvals = np.arctan2( np.multiply(ia_matching_row_indices, d_dy), np.multiply(ia_matching_column_indices, d_dx) )
        #da_atanvals = np.arctan2(ia_matching_row_indices, ia_matching_column_indices)
        
        #Finds the cell within the scan box that is the farthest away the stream cell of interest.
        x = np.argmax(da_dz_list)
        #print(x)
        
        da_atanvals_single = np.arctan2(ia_matching_row_indices[x], ia_matching_column_indices[x])
        if da_atanvals_single >= math.pi:
            d_stream_direction = (da_atanvals_single - math.pi)
        elif da_atanvals_single < 0.0:
            d_stream_direction = (da_atanvals_single + math.pi)
        else:
            d_stream_direction = da_atanvals_single
        '''
        
        
        
        # METHOD 3 - Calculate the angle to each stream cell around and then take the median
        
        # Calculate the angle to the cells within the search box
        #da_atanvals = np.arctan2(ia_matching_row_indices, ia_matching_column_indices)
        da_atanvals = np.arctan2( np.multiply(ia_matching_row_indices, d_dy), np.multiply(ia_matching_column_indices, d_dx) )
        
        # Calculate the distance between the cell of interest and every cell with a similar stream id
        da_dz_list = np.sqrt(np.square((ia_matching_row_indices) * d_dy) + np.square((ia_matching_column_indices) * d_dx))
        zone = np.zeros(len(da_dz_list))
        
        for x in range(len(ia_matching_row_indices)):
            if da_dz_list[x] <= 0.0:
                da_atanvals[x] = np.nan
            elif da_atanvals[x]>math.pi:
                da_atanvals[x] = da_atanvals[x] - math.pi
            elif da_atanvals[x]<0:
                da_atanvals[x] = da_atanvals[x] + math.pi
            
            if da_atanvals[x] >= (3*math.pi/4):
                zone[x]=4
            elif da_atanvals[x] >= (2*math.pi/4):
                zone[x]=3
            elif da_atanvals[x] >= (1*math.pi/4):
                zone[x]=2
            else:
                zone[x]=1
        
        n1 = int((zone==1).sum())
        n2 = int((zone==2).sum())
        n3 = int((zone==3).sum())
        n4 = int((zone==4).sum())
        max_n = max(n1, n2, n3, n4)
        
        a1=np.nan
        a2=np.nan
        a3=np.nan
        a4=np.nan
        da_atanvals_single = 0.0
        
        if n4 == max_n:
            a4 = np.nanmean(da_atanvals[zone==4])
            da_atanvals_single = a4
            #if n1>0:
            #    a1 = np.nanmean(da_atanvals[zone==1])
            #    a1 = a1 + math.pi
            #    da_atanvals_single = (a4*n4 + a1*n1) / (n4+n1)
        elif n3 == max_n:
            a3 = np.nanmean(da_atanvals[zone==3])
            da_atanvals_single = a3
            #if n2>0:
            #    a2 = np.nanmean(da_atanvals[zone==2])
            #    da_atanvals_single = (a3*n3 + a2*n2) / (n3+n2)
        elif n2 == max_n:
            a2 = np.nanmean(da_atanvals[zone==2])
            da_atanvals_single = a2
            #if n3>0:
            #    a3 = np.nanmean(da_atanvals[zone==3])
            #    da_atanvals_single = (a3*n3 + a2*n2) / (n3+n2)
        elif n1 == max_n:
            a1 = np.nanmean(da_atanvals[zone==1])
            da_atanvals_single = a1
            #if n4>0:
            #    a4 = np.nanmean(da_atanvals[zone==4])
            #    a4 = a4 - math.pi
            #    da_atanvals_single = (a4*n4 + a1*n1) / (n4+n1)
        
        if da_atanvals_single<0.0:
            da_atanvals_single = da_atanvals_single + math.pi
        if da_atanvals_single!=np.nan and da_atanvals_single>=0.0 and da_atanvals_single<=math.pi:
            da_atanvals_single = da_atanvals_single
        else:
            da_atanvals_single = 0.12345
        
        
        d_stream_direction = da_atanvals_single
        
        
        
        '''
        # Account for the angle sign when aggregating the distance
        for x in range(len(ia_matching_row_indices)):
            if da_dz_list[x] > 0.0:
                if da_atanvals[x] > math.pi:
                    da_atanvals[x] = da_atanvals[x] - math.pi
                elif da_atanvals[x] < 0.0:
                    da_atanvals[x] = da_atanvals[x] + math.pi
                
                danglediff = abs(da_atanvals_single-da_atanvals[x])
                if danglediff > (math.pi/2):
                    da_atanvals[x] = da_atanvals[x] - math.pi
                    if da_atanvals[x]<0.0:
                        da_atanvals[x] = da_atanvals[x] + 2*math.pi
        #print(da_atanvals)
        d_stream_direction = np.nanmedian(da_atanvals)
        #print(d_stream_direction)
        '''
        
        
        # Cross-Section Direction is just perpendicular to the Stream Direction
        d_xs_direction = d_stream_direction - math.pi / 2.0

        if d_xs_direction < 0.0:
            # Check that the cross section direction is reasonable
            d_xs_direction = d_xs_direction + math.pi
        
        #print('r=' + str(ia_matching_row_indices[x]) + '  c=' + str(ia_matching_column_indices[x]) + '  a=' + str(d_stream_direction*180.0/math.pi))
       
    #if int(i_cell_value) == 760748000:
        #print(da_atanvals)
    #    print(str(d_stream_direction) + '  ' + str(d_xs_direction))
    
    # Return to the calling function
    return d_stream_direction, d_xs_direction

@njit(cache=True)
def get_xs_index_values(i_entry_cell: int, ia_xc_dr_index_main: np.ndarray, ia_xc_dc_index_main: np.ndarray, ia_xc_dr_index_second: np.ndarray, ia_xc_dc_index_second: np.ndarray, da_xc_main_fract: np.ndarray,
                        da_xc_second_fract: np.ndarray, d_xs_direction: np.ndarray, i_r_start: int, i_c_start: int, i_centerpoint: int, d_dx: float, d_dy: float):
    """
    i_entry_cell, ia_xc_dr_index_main, ia_xc_dc_index_main, ia_xc_dr_index_second, ia_xc_dc_index_second, da_xc_main_fract, da_xc_main_fract_int, da_xc_second_fract, da_xc_second_fract_int, d_xs_direction, i_row_cell,
                                               i_column_cell, i_center_point, dx, dy
    Calculates the distance of the stream cross section

    Parameters
    ----------
    ia_xc_dr_index_main: ndarray
        Indices of the first cross section index
    ia_xc_dc_index_main: ndarray
        Index offsets of the first cross section index
    ia_xc_dr_index_second: ndarray
        Indices of the second cross section index
    ia_xc_dc_index_second: ndarray
        Index offsets of the second cross section index
    da_xc_main_fract: ndarray: ndarray
        # todo: add
    da_xc_second_fract: ndarray
        # todo: add
    d_xs_direction: float
        Orientation of the cross section
    i_r_start: int
        Starting row index of the search
    i_c_start: int
        Starting column index of the search
    i_centerpoint: int
        Distance from the cell to search
    d_dx: float
        Cell resolution in the x direction
    d_dy: float
        Cell resolution in the y direction

    Returns
    -------
    d_distance_z: float
        Distance along the cross section direction

    """
    
    
    '''
    Assume there are 4 quadrants:
            Q3 | Q4      r<0 c<0  |  r<0 c>0
            Q2 | Q1      r>0 c<0  |  r>0 c>0
    
    These quadrants are inversed about the x-axis due to rows being positive in the downward direction
    '''
    
    
    # Determine the best direction to perform calcualtions
    #  Row-Dominated
    if d_xs_direction >= (math.pi / 4) and d_xs_direction <= (3 * math.pi / 4):
        # Calculate the distance in the x direction
        da_distance_x = np.arange(i_centerpoint) * d_dy * math.cos(d_xs_direction)

        # Convert the distance to a number of indices
        ia_x_index_offset: int = da_distance_x // d_dx

        ia_xc_dr_index_main[0:i_centerpoint] = np.arange(i_centerpoint)
        ia_xc_dc_index_main[0:i_centerpoint] = ia_x_index_offset

        # Calculate the sign of the angle
        ia_sign = np.ones(i_centerpoint)
        ia_sign[da_distance_x < 0] = -1

        # Round using the angle direction
        ia_x_index_offset = np.round((da_distance_x / d_dx) + 0.5 * ia_sign, 0)

        # Set the values in as index locations
        ia_xc_dr_index_second[0:i_centerpoint] = np.arange(i_centerpoint)
        ia_xc_dc_index_second[0:i_centerpoint] = ia_x_index_offset

        # ddx is the distance from the main cell to the location where the line passes through.  Do 1-ddx to get the weight
        da_ddx = np.fabs((da_distance_x / d_dx) - ia_x_index_offset)
        da_xc_main_fract[0:i_centerpoint] = 1.0 - da_ddx
        da_xc_second_fract[0:i_centerpoint] = da_ddx
        
        # da_xc_main_fract_int = np.rint(da_xc_main_fract).astype(int)
        da_xc_main_fract_int = np.empty(da_xc_main_fract.shape, dtype=np.int64)
        for i in range(da_xc_main_fract.size):
            da_xc_main_fract_int[i] = int(np.round(da_xc_main_fract[i]))

        # da_xc_second_fract_int = np.subtract(1,da_xc_main_fract_int, dtype=int)
        da_xc_second_fract_int = 1 - da_xc_main_fract_int

        # Distance between each increment
        d_distance_z = math.sqrt((d_dy * math.cos(d_xs_direction)) * (d_dy * math.cos(d_xs_direction)) + d_dy * d_dy)

    # Col-Dominated
    else:
        # Calculate based on the column being the dominate direction
        # Calculate the distance in the y direction
        da_distance_y = np.arange(i_centerpoint) * d_dx * math.sin(d_xs_direction)

        # Convert the distance to a number of indices
        ia_y_index_offset: int = da_distance_y // d_dy
        
        column_pos_or_neg = 1 
        if d_xs_direction >= (math.pi / 2): 
            column_pos_or_neg = -1

        ia_xc_dr_index_main[0:i_centerpoint] = ia_y_index_offset
        ia_xc_dc_index_main[0:i_centerpoint] = np.arange(i_centerpoint) * column_pos_or_neg

        # Calculate the sign of the angle
        ia_sign = np.ones(i_centerpoint)   #I think this can always just be positive one
        #ia_sign[da_distance_y < 0] = -1
        #ia_sign[da_distance_y > 0] = -1
        #ia_sign = ia_sign * -1

        # Round using the angle direction
        ia_y_index_offset = np.round((da_distance_y / d_dy) + 0.5 * ia_sign, 0)

        # Set the values in as index locations
        ia_xc_dr_index_second[0:i_centerpoint] = ia_y_index_offset
        ia_xc_dc_index_second[0:i_centerpoint] = np.arange(i_centerpoint) * column_pos_or_neg

        # ddy is the distance from the main cell to the location where the line passes through.  Do 1-ddx to get the weight
        da_ddy = np.fabs((da_distance_y / d_dy) - ia_y_index_offset)
        da_xc_main_fract[0:i_centerpoint] = 1.0 - da_ddy
        da_xc_second_fract[0:i_centerpoint] = da_ddy
        
        # da_xc_main_fract_int = np.round(da_xc_main_fract).astype(int)
        da_xc_main_fract_int = np.empty(da_xc_main_fract.shape, dtype=np.int64)
        for i in range(da_xc_main_fract.size):
            da_xc_main_fract_int[i] = int(np.round(da_xc_main_fract[i]))
        # da_xc_second_fract_int = np.subtract(1,da_xc_main_fract_int, dtype=int)
        da_xc_second_fract_int = 1 - da_xc_main_fract_int

        # Distance between each increment
        d_distance_z = math.sqrt((d_dx * math.sin(d_xs_direction)) * (d_dx * math.sin(d_xs_direction)) + d_dx * d_dx)

    # Return to the calling function
    return d_distance_z, da_xc_main_fract_int, da_xc_second_fract_int

@njit(cache=True)
def sample_cross_section_from_dem(i_entry_cell: int, da_xs_profile: np.ndarray, i_row: int, i_column: int, dm_elevation: np.ndarray, i_center_point: int, ia_xc_row_index_main: np.ndarray,
                                  ia_xc_column_index_main: np.ndarray, ia_xc_row_index_second: np.ndarray, ia_xc_column_index_second: np.ndarray, da_xc_main_fract: np.ndarray, da_xc_main_fract_int: np.ndarray,
                                  da_xc_second_fract: np.ndarray, da_xc_second_fract_int: np.ndarray, i_row_bottom: int, i_row_top: int, i_column_bottom: int, i_column_top: int, ia_lc_xs: np.ndarray, dm_land_use: np.ndarray):
    """

    Parameters
    ----------
    da_xs_profile: ndarray
        Elevations of the cross section
    i_row: int
        Starting row index
    i_column: int
        Starting column index
    dm_elevation: ndarray
        Elevation raster
    i_center_point: int
        Starting centerpoint distance
    ia_xc_row_index_main: ndarray
        Indices of the first cross section row index
    ia_xc_column_index_main: ndarray
        Indices of the first cross section column index
    ia_xc_row_index_second: ndarray
        Indices of the second cross section row index
    ia_xc_column_index_second: ndarray
        Indices of the second cross section column index
    da_xc_main_fract: ndarray
        # todo: add
    da_xc_second_fract: ndarray
        # todo: add
    i_row_bottom: int
        Bottom row of the search window
    i_row_top: int
        Top row of the search window
    i_column_bottom: int
        Left column of the search window
    i_column_top: int
        Right column of the search window

    Returns
    -------
    i_center_point: int
        Updated center point value

    """
    
    # Get the limits of the cross-section index
    a = np.where(ia_xc_row_index_main == i_row_bottom)
    if len(a[0]) > 0 and int(a[0][0]) < i_center_point:
        i_center_point = int(a[0][0])

    a = np.where(ia_xc_row_index_second == i_row_bottom)
    if len(a[0]) > 0 and int(a[0][0]) < i_center_point:
        i_center_point = int(a[0][0])

    a = np.where(ia_xc_row_index_main >= i_row_top)
    if len(a[0]) > 0 and int(a[0][0]) < i_center_point:
        i_center_point = int(a[0][0])

    a = np.where(ia_xc_row_index_second >= i_row_top)
    if len(a[0]) > 0 and int(a[0][0]) < i_center_point:
        i_center_point = int(a[0][0])

    a = np.where(ia_xc_column_index_main == i_column_bottom)
    if len(a[0]) > 0 and int(a[0][0]) < i_center_point:
        i_center_point = int(a[0][0])

    a = np.where(ia_xc_column_index_second == i_column_bottom)
    if len(a[0]) > 0 and int(a[0][0]) < i_center_point:
        i_center_point = int(a[0][0])

    a = np.where(ia_xc_column_index_main >= i_column_top)
    if len(a[0]) > 0 and int(a[0][0]) < i_center_point:
        i_center_point = int(a[0][0])

    a = np.where(ia_xc_column_index_second >= i_column_top)
    if len(a[0]) > 0 and int(a[0][0]) < i_center_point:
        i_center_point = int(a[0][0])

    # Set a default value for the profile at the center
    da_xs_profile[i_center_point] = 99999.9

    # Extract the indices and set into the profile
    try:
        # da_xs_profile[0:i_center_point] = dm_elevation[ia_xc_row_index_main[0:i_center_point], ia_xc_column_index_main[0:i_center_point]] * da_xc_main_fract[0:i_center_point] + dm_elevation[ia_xc_row_index_second[0:i_center_point],
                                                #    ia_xc_column_index_second[0:i_center_point]] * da_xc_second_fract[0:i_center_point]
        for i in range(i_center_point):
            row_main = ia_xc_row_index_main[i]
            col_main = ia_xc_column_index_main[i]
            row_second = ia_xc_row_index_second[i]
            col_second = ia_xc_column_index_second[i]
            
            # Calculate the profile value based on the indexed values and fractions
            da_xs_profile[i] = (
                dm_elevation[row_main, col_main] * da_xc_main_fract[i] +
                dm_elevation[row_second, col_second] * da_xc_second_fract[i]
            )
        
        # ia_lc_xs[0:i_center_point] = (dm_land_use[ia_xc_row_index_main[0:i_center_point], ia_xc_column_index_main[0:i_center_point]]*da_xc_main_fract_int[0:i_center_point] + 
                                    #   dm_land_use[ia_xc_row_index_second[0:i_center_point], ia_xc_column_index_second[0:i_center_point]]*da_xc_second_fract_int[0:i_center_point]).astype(int)
        # Iterate through each index up to i_center_point to avoid advanced indexing
        for i in range(i_center_point):
            row_main = ia_xc_row_index_main[i]
            col_main = ia_xc_column_index_main[i]
            row_second = ia_xc_row_index_second[i]
            col_second = ia_xc_column_index_second[i]
            
            # Calculate the land use value for each element and convert to int
            ia_lc_xs[i] = int(
                dm_land_use[row_main, col_main] * da_xc_main_fract_int[i] +
                dm_land_use[row_second, col_second] * da_xc_second_fract_int[i]
            )

    except:
        print('Error on Cell ' + str(i_entry_cell))

    #print(ia_lc_xs[0])
    # Return the center point to the calling function
    return i_center_point

@njit(cache=True)
def find_bank(da_xs_profile: np.ndarray, i_cross_section_number: int, d_z_target: float):
    """
    Finds the cell containing the bank of the cross section

    Parameters
    ----------
    da_xs_profile: ndarray
        Elevations of the stream cross section
    i_cross_section_number: int
        Index of the cross section cell
    d_z_target: float
        Target elevation that defines the bank

    Returns
    -------
    i_cross_section_number: int
        Updated cell index that defines the bank

    """

    # Loop on the cells of the cross section
    for entry in range(1, i_cross_section_number):
        # Check if the profile elevation matches the target elevation
        if da_xs_profile[entry] >= d_z_target:
            return entry - 1
            

    # Return to the calling function
    return i_cross_section_number

@njit(cache=True)
def find_wse_and_banks_by_lc(da_xs_profile1, ia_lc_xs1, xs1_n, da_xs_profile2, ia_lc_xs2, xs2_n, d_z_target, i_lc_water_value):
    
    #Initially set the bank info to zeros
    i_bank_1_index = 0
    i_bank_2_index = 0
    
    bank_elev_1 = da_xs_profile1[0]
    bank_elev_2 = da_xs_profile2[0]
    
    if xs1_n>=1:
        bank_elev_1 = da_xs_profile1[0]
        for i in range(1, xs1_n):
            if ia_lc_xs1[i]==i_lc_water_value: 
                if da_xs_profile1[i]<bank_elev_1:
                    bank_elev_1 = da_xs_profile1[i]
            else:
                i_bank_1_index = i
                break
    if xs2_n>=1:
        bank_elev_2 = da_xs_profile2[0]
        for i in range(1, xs2_n):
            if ia_lc_xs2[i]==i_lc_water_value: 
                if da_xs_profile2[i]<bank_elev_2:
                    bank_elev_2 = da_xs_profile2[i]
            else:
                i_bank_2_index = i
                break
    
    if bank_elev_1>da_xs_profile1[0] and bank_elev_2>da_xs_profile1[0]:
        d_wse_from_dem = min(bank_elev_1, bank_elev_2)
    elif bank_elev_1>da_xs_profile1[0]:
        d_wse_from_dem = bank_elev_1
    elif bank_elev_2>da_xs_profile1[0]:
        d_wse_from_dem = bank_elev_2
    else:
        d_wse_from_dem = d_z_target
    
    return d_wse_from_dem, i_bank_1_index, i_bank_2_index

@njit(cache=True)
def find_bank_by_lc(da_xs_profile: np.ndarray, ia_lc_xs: np.ndarray, i_cross_section_number: int, d_z_target: float):
    """
    Finds the cell containing the bank of the cross section using the Land Cover to help show where the river is located

    Parameters
    ----------
    da_xs_profile: ndarray
        Elevations of the stream cross section
    ia_lc_xs: ndarray
        Land Cover Values
    i_cross_section_number: int
        Index of the cross section cell
    d_z_target: float
        Target elevation that defines the bank
    i_lc_water_value: int
        Global value associated with water in the land cover

    Returns
    -------
    i_cross_section_number: int
        Updated cell index that defines the bank

    """
    if i_cross_section_number<1:
        return 0
    # Loop on the cells of the cross section
    for entry in range(1, i_cross_section_number):
        # Check if the profile elevation matches the target elevation
        if ia_lc_xs[entry] != i_lc_water_value:
            return entry-1
    #This returns the indice that is the water edge (last indice that is actually water)
    return i_cross_section_number

@njit(cache=True)
def find_depth_of_bathymetry(d_baseflow: float, d_bottom_width: float, d_top_width: float, d_slope: float, d_mannings_n: float):
    """
    Estimates the depth iteratively by comparing the calculated flow to the baseflow

    Parameters
    ----------
    d_baseflow: float
        Baseflow input for flow convergence calculation
    d_bottom_width: float
        Bottom width of the stream
    d_top_width: float
        Top width of the stream
    d_slope: float
        Slope of the stream
    d_mannings_n: float
        Manning's roughness of the stream

    Returns
    -------
    d_working_depth: float
        Estimated depth of the stream

    """

    # Calculate the average width of the stream
    d_average_width = (d_top_width - d_bottom_width) * 0.5

    # Assign a starting depth
    d_depth_start = 0.0

    # Set the incremental convergence targets
    l_dy_list = [1.0, 0.5, 0.1, 0.01]
    
    # Loop over each convergence target
    for d_dy in l_dy_list:
        # Set the initial value
        d_flow_calculated = 0.0
        d_working_depth = d_depth_start

        # Converge until the calculate flow is above the baseflow
        while d_flow_calculated <= d_baseflow:
            d_working_depth = d_working_depth + d_dy
            d_area = d_working_depth * (d_bottom_width + d_top_width) / 2.0
            d_perimeter = d_bottom_width + 2.0 * math.sqrt(d_average_width * d_average_width + d_working_depth * d_working_depth)
            d_hydraulic_radius = d_area / d_perimeter
            d_flow_calculated = (1.0 / d_mannings_n) * d_area * math.pow(d_hydraulic_radius, (2 / 3)) * pow(d_slope, 0.5)

        # Update the starting depth
        d_depth_start = d_working_depth - d_dy

    # Update the calculated depth
    d_working_depth = d_working_depth - d_dy

    # Debugging variables
    # A = y * (B + TW) / 2.0
    # P = B + 2.0*math.sqrt(H*H + y*y)
    # R = A / P
    # Qcalc = (1.0/n)*A*math.pow(R,(2/3)) * pow(slope,0.5)
    # print(str(d_top_width) + ' ' + str(d_working_depth) + '  ' + str(d_flow_calculated) + ' vs ' + str(d_baseflow))

    return d_working_depth

@njit(cache=True)
def adjust_profile_for_bathymetry(i_entry_cell: int, da_xs_profile: np.ndarray, i_bank_index: int, d_total_bank_dist: float, d_trap_base: float, d_distance_z: float, d_distance_h: float, d_y_bathy: float,
                                  d_y_depth: float, dm_output_bathymetry: np.ndarray, ia_xc_r_index_main: np.ndarray, ia_xc_c_index_main: np.ndarray, nrows: int, ncols: int, 
                                  ia_lc_xs: np.ndarray, dm_land_use: np.ndarray, d_side_dist: float, dm_elevation: np.ndarray):
    """
    Adjusts the profile for the estimated bathymetry

    Parameters
    ----------
    da_xs_profile: ndarray
        Elevations of the stream cross section
    i_bank_index: int
        Distance in index space from the stream to the bank
    d_total_bank_dist: float
        Distance to the bank estimated in unit space
    d_trap_base: float
        Bottom distance of the stream cross section
    d_distance_z: float
        Incremental distance per cell parallel to the orientation of the cross section
    d_distance_h: float
        Distance of the slope section of the trapezoidal channel.  Typically d_distance_h = 0.2* TW of Trapezoid
    d_y_bathy: float
        Bathymetry elevation of the bottom
    d_y_depth: float
        Depth.  Basically water surface elevation (WSE) minus d_y_bathy
    dm_output_bathymetry: ndarray
        Output bathymetry matrix
    ia_xc_r_index_main: ndarray
        Row indices for the stream cross section
    ia_xc_c_index_main: ndarray
        Column indices for the stream corss section

    Returns
    -------
    None. Values are updated in the output bathymetry matrix

    """

    # If banks are calculated, make an adjustment to the trapezoidal bathymetry
    if i_bank_index > 0:
        # Loop over the bank width offset indices
        for x in range(i_bank_index + 1):
            # Calculate the distance to the bank
            d_dist_cell_to_bank = (i_bank_index - x) * d_distance_z + d_side_dist   #d_side_dist should be zero if using Flat WSE or LC method.
            lc_grid_val = int(dm_land_use[ia_xc_r_index_main[x], ia_xc_c_index_main[x]])
            # if lc_grid_val<0 or (i_lc_water_value>0 and lc_grid_val!=i_lc_water_value):
            #     return

            # If the cell is outside of the banks, then just ignore this cell (set it to it's same elevation).  No need to update the output bathymetry raster.
            if d_dist_cell_to_bank <= 0 or d_dist_cell_to_bank > d_total_bank_dist:
                da_xs_profile[x] = da_xs_profile[x]

            # If the cell is in the flat part of the trapezoidal cross-section, set it to the bottom elevation of the trapezoid.
            elif d_dist_cell_to_bank >= d_distance_h and d_dist_cell_to_bank <= (d_trap_base + d_distance_h):
                if d_y_bathy < dm_elevation[ia_xc_r_index_main[x], ia_xc_c_index_main[x]]:
                    da_xs_profile[x] = d_y_bathy
                    dm_output_bathymetry[ia_xc_r_index_main[x], ia_xc_c_index_main[x]] = da_xs_profile[x]

            # If the cell is in the slope part of the trapezoid you need to find the elevation based on the slope of the trapezoid side.
            elif d_dist_cell_to_bank <= d_distance_h:
                if (d_y_bathy + d_y_depth * (1.0 - (d_dist_cell_to_bank / d_distance_h))) < dm_elevation[ia_xc_r_index_main[x], ia_xc_c_index_main[x]]:
                    da_xs_profile[x] = d_y_bathy + d_y_depth * (1.0 - (d_dist_cell_to_bank / d_distance_h))
                    dm_output_bathymetry[ia_xc_r_index_main[x], ia_xc_c_index_main[x]] = da_xs_profile[x]

            # Similar to above, but on the far-side slope of the trapezoid.  You need to find the elevation based on the slope of the trapezoid side.
            elif d_dist_cell_to_bank >= d_trap_base + d_distance_h:
                d_dist_cell_to_bank_other_side = d_total_bank_dist - d_dist_cell_to_bank
                if d_dist_cell_to_bank_other_side>0.0 and (d_y_bathy + d_y_depth * (1.0 - (d_dist_cell_to_bank_other_side / d_distance_h))) < dm_elevation[ia_xc_r_index_main[x], ia_xc_c_index_main[x]]:
                    da_xs_profile[x] = d_y_bathy + d_y_depth * (1.0 - (d_dist_cell_to_bank_other_side / d_distance_h))
                    dm_output_bathymetry[ia_xc_r_index_main[x], ia_xc_c_index_main[x]] = da_xs_profile[x]
                #if (d_y_bathy + d_y_depth * (d_dist_cell_to_bank - (d_trap_base + d_distance_h)) / d_distance_h) < dm_elevation[ia_xc_r_index_main[x], ia_xc_c_index_main[x]]:
                #    da_xs_profile[x] = d_y_bathy + d_y_depth * (d_dist_cell_to_bank - (d_trap_base + d_distance_h)) / d_distance_h
                #    dm_output_bathymetry[ia_xc_r_index_main[x], ia_xc_c_index_main[x]] = da_xs_profile[x]
            
            #JUST FOR TESTING
            #da_xs_profile[x] = d_y_bathy
            #dm_output_bathymetry[ia_xc_r_index_main[x], ia_xc_c_index_main[x]] = da_xs_profile[x]
    return

@njit(cache=True)
def calculate_hypotnuse(d_side_one: float, d_side_two: float):
    """
    Calculates the hypotenuse distance of a right triangle

    Parameters
    ----------
    d_side_one: float
        Length of the first right triangle side
    d_side_two: float
        Length of the second right triangle side

    Returns
    -------
    d_distance: float
        Length of the hypotenuse

    """

    # Calculate the distance
    d_distance = np.sqrt(d_side_one ** 2 + d_side_two ** 2)

    # Return to the calling function
    return d_distance

@njit(cache=True)
def calculate_stream_geometry(da_xs_profile: np.ndarray, d_wse: float, d_distance_z: float, da_n_profile: np.ndarray):
    """
    Estimates the stream geometry

    Uses a composite Manning's n as given by:
    Composite Manning N based on https://www.hec.usace.army.mil/confluence/rasdocs/ras1dtechref/6.5/theoretical-basis-for-one-dimensional-and-two-dimensional-hydrodynamic-calculations/1d-steady-flow-water-surface-profiles/composite-manning-s-n-for-the-main-channel

    Parameters
    ----------
    da_xs_profile: ndarray
        Elevations of the stream cross section
    d_wse: float
        Water surface elevation
    d_distance_z: float
        Incremental distance per cell parallel to the orientation of the cross section
    da_n_profile: float
        Input initial Manning's n for the stream

    Returns
    -------
    d_area, d_perimeter, d_hydraulic_radius, d_composite_n, d_top_width

    """


    # Set initial values for the variables
    d_area = 0.0
    d_perimeter = 0.0
    d_hydraulic_radius = 0.0
    d_top_width = 0.0
    d_composite_n = 0.0

    # Estimate the depth of the stream
    da_y_depth = d_wse - da_xs_profile

    # Estimate geometry if the depth is valid
    if da_y_depth.shape[0] > 0 and da_y_depth[0] > 1e-16:
        # Calculate the good values for later use
        da_area_good = d_distance_z * 0.5 * (da_y_depth[1:] + da_y_depth[:-1])
        da_perimeter_i_good = calculate_hypotnuse(d_distance_z, (da_y_depth[1:] - da_y_depth[:-1]))

        # Correct the Mannings values if too high or low
        da_n_profile_copy = np.copy(da_n_profile)
        da_n_profile_copy[da_n_profile_copy > 0.3] = 0.035
        da_n_profile_copy[da_n_profile_copy < 0.005] = 0.005

        # Calculate the Mannings n for later use
        da_composite_n_good = da_perimeter_i_good * np.power(da_n_profile_copy[1:], 1.5)

        # Take action if there are bad values
        if np.any(da_y_depth[1:] <= 0):
            # A bad value exists. Calculate up to that value then break for the rest of hte values.
            # Get the index of the first bad vadlue
            i_target_index: int = np.argwhere(da_y_depth[1:] <= 0)[0][0] + 1

            # Calculate the distance to use
            d_dist_use = d_distance_z * da_y_depth[i_target_index - 1] / (np.abs(da_y_depth[i_target_index - 1]) + np.abs(da_y_depth[i_target_index]))

            # Calculate the geometric variables
            d_area = np.sum(da_area_good[:i_target_index - 1]) + 0.5 * d_dist_use * da_y_depth[i_target_index-1]
            d_perimeter_i = calculate_hypotnuse(d_dist_use, da_y_depth[i_target_index - 1])
            d_perimeter = np.sum(da_perimeter_i_good[:i_target_index - 1]) + d_perimeter_i
            d_hydraulic_radius = d_area / d_perimeter

            # Calculate the composite n
            d_composite_n = np.sum(da_composite_n_good[:i_target_index - 1]) + d_perimeter_i * np.power(da_n_profile_copy[i_target_index - 1], 1.5)

            # Update the top width
            d_top_width = d_distance_z * (i_target_index - 1) + d_dist_use

        else:
            # All values are good, so include them all.
            # Calculate teh geometric values
            d_area = np.sum(da_area_good[da_y_depth[1:] > 0])
            d_perimeter = np.sum(da_perimeter_i_good[da_y_depth[1:] > 0])
            if d_perimeter == 0:
                d_hydraulic_radius = np.inf
            else:
                d_hydraulic_radius = d_area / d_perimeter

            # Calculate the composite Mannings N
            d_composite_n = np.sum(da_composite_n_good)

            # Update the top width
            d_top_width = d_distance_z * np.sum(da_y_depth[1:] > 0)

    # Return to the calling function
    return d_area, d_perimeter, d_hydraulic_radius, d_composite_n, d_top_width

@njit(cache=True)
def find_bank_using_width_to_depth_ratio(da_xs_profile1, da_xs_profile2, xs1_n, xs2_n, d_distance_z, dm_manning_n_raster, 
                                         ia_xc_r1_index_main, ia_xc_c1_index_main, ia_xc_r2_index_main, ia_xc_c2_index_main):
    """
    da_xs_profile1: ndarray
        Elevations of the stream cross section on one side
    da_xs_profile2: ndarray
        Elevations of the stream cross section on the other side
    xs1_n: int
        Index of the cross section cells on one of the cross section
    xs2_n: int
        Index of the cross section cells on the other side of the cross section
    d_distance_z: float
        Incremental distance per cell parallel to the orientation of the cross section

    """
    # # find the bottom elevation that we will use to measure depth
    # d_bottom_elevation = da_xs_profile1[0]
    # d_depth = 0
    # d_new_width_to_depth_ratio = 0
    # d_width_to_depth_ratio = 1000000000
    # # calculate the width-to-depth ratio until we get an inflection
    # while d_new_width_to_depth_ratio <= d_width_to_depth_ratio:
    #     # increase the depth of the channel by 1 cm increments
    #     d_depth = d_depth + 0.01
    #     d_wse = d_bottom_elevation + d_depth
    #     # calculate the top-width of the channel at the specified depth
    #     A1, P1, R1, np1, T1 = calculate_stream_geometry(da_xs_profile1[0:xs1_n], d_wse, d_distance_z, dm_manning_n_raster[ia_xc_r1_index_main[0:xs1_n], ia_xc_c1_index_main[0:xs1_n]])
    #     A2, P2, R2, np2, T2 = calculate_stream_geometry(da_xs_profile2[0:xs2_n], d_wse, d_distance_z, dm_manning_n_raster[ia_xc_r2_index_main[0:xs2_n], ia_xc_c2_index_main[0:xs2_n]])
    #     TW = T1 + T2
    #     # calculate the width-to-depth ratio
    #     d_new_width_to_depth_ratio = TW/d_depth

    #     # Break out of the loop if the ratio is no longer decreasing
    #     if d_new_width_to_depth_ratio > d_width_to_depth_ratio:
    #         # back up one 1 cm of depth because that is where bankfull appears to be
    #         d_depth = d_depth - 0.01
    #         d_wse = d_bottom_elevation + d_depth
    #         # calculate the top-width of the channel at the specified depth
    #         A1, P1, R1, np1, T1 = calculate_stream_geometry(da_xs_profile1[0:xs1_n], d_wse, d_distance_z, dm_manning_n_raster[ia_xc_r1_index_main[0:xs1_n], ia_xc_c1_index_main[0:xs1_n]])
    #         A2, P2, R2, np2, T2 = calculate_stream_geometry(da_xs_profile2[0:xs2_n], d_wse, d_distance_z, dm_manning_n_raster[ia_xc_r2_index_main[0:xs2_n], ia_xc_c2_index_main[0:xs2_n]])
    #         break

    #     # if the ratio is increasing continue the loop
    #     d_width_to_depth_ratio = d_new_width_to_depth_ratio

    # # find the bank indices
    # i_bank_index1 = int(T1/d_distance_z)
    # i_bank_index2 = int(T2/d_distance_z)

    # Precompute sliced arrays
    da_xs_profile1_sliced = da_xs_profile1[0:xs1_n]
    da_xs_profile2_sliced = da_xs_profile2[0:xs2_n]
    
    # manning_n_raster1 = dm_manning_n_raster[ia_xc_r1_index_main[0:xs1_n], ia_xc_c1_index_main[0:xs1_n]]
    manning_n_raster1 = np.empty(xs1_n, dtype=dm_manning_n_raster.dtype)

    # Use a loop to retrieve each element individually
    for i in range(xs1_n):
        row_idx = ia_xc_r1_index_main[i]
        col_idx = ia_xc_c1_index_main[i]
        manning_n_raster1[i] = dm_manning_n_raster[row_idx, col_idx]
    # manning_n_raster2 = dm_manning_n_raster[ia_xc_r2_index_main[0:xs2_n], ia_xc_c2_index_main[0:xs2_n]]

    manning_n_raster2 = np.empty(xs2_n, dtype=dm_manning_n_raster.dtype)

    # Use a loop to retrieve each element individually
    for i in range(xs2_n):
        row_idx = ia_xc_r2_index_main[i]
        col_idx = ia_xc_c2_index_main[i]
        manning_n_raster2[i] = dm_manning_n_raster[row_idx, col_idx]
    
    d_bottom_elevation = da_xs_profile1[0]
    d_depth = 0
    d_new_width_to_depth_ratio = 0
    d_width_to_depth_ratio = np.inf  # Start with a large value

    # we will assume that if we get to a depth of 25 meters, something has gone wrong
    while d_new_width_to_depth_ratio <= d_width_to_depth_ratio and d_depth <= 25:
        d_depth += 0.01
        d_wse = d_bottom_elevation + d_depth
        
        # Calculate stream geometry for both sides
        A1, P1, R1, np1, T1 = calculate_stream_geometry(da_xs_profile1_sliced, d_wse, d_distance_z, manning_n_raster1)
        A2, P2, R2, np2, T2 = calculate_stream_geometry(da_xs_profile2_sliced, d_wse, d_distance_z, manning_n_raster2)
        
        TW = T1 + T2
        d_new_width_to_depth_ratio = TW / d_depth

        if d_new_width_to_depth_ratio > d_width_to_depth_ratio:
            # Recalculate the last valid depth
            d_depth -= 0.01
            d_wse = d_bottom_elevation + d_depth
            A1, P1, R1, np1, T1 = calculate_stream_geometry(da_xs_profile1_sliced, d_wse, d_distance_z, manning_n_raster1)
            A2, P2, R2, np2, T2 = calculate_stream_geometry(da_xs_profile2_sliced, d_wse, d_distance_z, manning_n_raster2)
            break

        d_width_to_depth_ratio = d_new_width_to_depth_ratio

    if d_depth < 25:
        i_bank_1_index = int(T1 / d_distance_z)
        i_bank_2_index = int(T2 / d_distance_z)
    # if we have made it to 25 on d_depth, something is wrong and the banks will be set at the stream cell
    elif d_depth >= 25:
        i_bank_1_index = 0
        i_bank_2_index = 0

    return (i_bank_1_index, i_bank_2_index)

def find_bank_inflection_point(da_xs_profile: np.ndarray, i_cross_section_number: int, d_distance_z: float, window_length: int = 11, polyorder: int = 3):
    """
    Finds the cell containing the bank of the cross section, with smoothing applied.

    Parameters
    ----------
    da_xs_profile: ndarray
        Elevations of the stream cross section
    i_cross_section_number: int
        Index of the cross section cell
    d_distance_z: float
        Incremental distance per cell parallel to the orientation of the cross section
    window_length: int, optional
        The length of the filter window for smoothing (must be an odd number, default is 11)
    polyorder: int, optional
        The order of the polynomial used to fit the samples for smoothing (default is 3)

    Returns
    -------
    i_cross_section_number: int
        Updated cell index that defines the bank
    """
    # Apply smoothing to the cross-section data
    da_xs_smooth = savgol_filter(da_xs_profile, window_length=window_length, polyorder=polyorder)
    
    # Loop on the smoothed cross-section cells
    previous_delta_elevation = 0.0
    total_width = 0.0
    for entry in range(i_cross_section_number):
        elevation_0 = da_xs_smooth[entry]
        elevation_1 = da_xs_smooth[entry + 1]
        # calculate the change in elevation
        current_delta_elevation = elevation_1 - elevation_0
        # If the change in elevation goes up or stays the same, we haven't found the bank yet
        if current_delta_elevation >= previous_delta_elevation:
            previous_delta_elevation = current_delta_elevation
            total_width = total_width + d_distance_z
        # If the change in elevation decreases, we may have found the bank
        elif current_delta_elevation < previous_delta_elevation:
            # Stop here and go one spot back because we've found the bank
            return entry

    # Return to the calling function
    return 0


def Calculate_BankFull_Elevation(i_entry_cell: int, num_increments: int, d_distance_z: float, dm_manning_n_raster: np.ndarray, i_lc_water_value: int,
                                 xs1_n: int, da_xs_profile1: np.ndarray, da_n_profile1: np.ndarray, ia_lc_xs1: np.ndarray, ia_xc_r1_index_main: np.ndarray, ia_xc_c1_index_main: np.ndarray, 
                                 xs2_n: int, da_xs_profile2: np.ndarray, da_n_profile2: np.ndarray, ia_lc_xs2: np.ndarray, ia_xc_r2_index_main: np.ndarray, ia_xc_c2_index_main: np.ndarray,):
    """
    
    Find the stream banks and calculates the elevation at the banks of the stream using either ESA land cover or the inflection point 
    of the width-to-depth ratio. Uses the elevation of the banks to estimate the channel bottom elevation
    
    """
    #Initially set the bank info to zeros
    i_bank_1_index = 0
    i_bank_2_index = 0
    
    bank_elev_1 = da_xs_profile1[0]
    bank_elev_2 = da_xs_profile2[0]
    
    if xs1_n>=1 and ia_lc_xs1[0]==i_lc_water_value:
        bank_elev_1 = da_xs_profile1[0]
        for i in range(1, xs1_n):
            if ia_lc_xs1[i]!=i_lc_water_value:
                bank_elev_1 = da_xs_profile1[i]
                i_bank_1_index = i-1
                break
    if xs2_n>=1 and ia_lc_xs2[0]==i_lc_water_value:
        for i in range(1, xs2_n):
            if ia_lc_xs2[i]!=i_lc_water_value:
                bank_elev_2 = da_xs_profile2[i]
                i_bank_2_index = i-1
                break
    
    # if the stream cell isn't in a LC cell with water use the width-depth ratio calculation to find the banks
    if xs1_n>=1 and xs2_n>=1 and ia_lc_xs1[0]!=i_lc_water_value:
        (i_bank_1_index, i_bank_2_index) = find_bank_using_width_to_depth_ratio(da_xs_profile1, da_xs_profile2, xs1_n, xs2_n, d_distance_z, dm_manning_n_raster, 
                                                                              ia_xc_r1_index_main, ia_xc_c1_index_main, ia_xc_r2_index_main, ia_xc_c2_index_main)
        bank_elev_1 = da_xs_profile1[i_bank_1_index]
        bank_elev_2 = da_xs_profile2[i_bank_2_index]
    
    # if the stream cell isn't in a LC cell with water and the width-depth ratio calculation doesn't succeed, try using the bank inflection point
    # if this doesn't succeed then the bank elevations are set at the value of the terrain at the stream cell (i.e., da_xs_profile1[0])
    elif xs1_n>=1 and xs2_n>=1 and ia_lc_xs1[0]!=i_lc_water_value:
        if i_bank_1_index == 0:
            i_bank_1_index = find_bank_inflection_point(da_xs_profile1, xs1_n, d_distance_z)
            bank_elev_1 = da_xs_profile1[i_bank_1_index]
        elif i_bank_2_index == 0:
            i_bank_2_index = find_bank_inflection_point(da_xs_profile2, xs2_n, d_distance_z)
            bank_elev_2 = da_xs_profile2[i_bank_2_index]
        else:
            pass

    if bank_elev_1>da_xs_profile1[0] and bank_elev_2>da_xs_profile1[0]:
        #WaterEdgeElev = 0.5 * (bank_elev_1 + bank_elev_2)
        WaterEdgeElev = min(bank_elev_1, bank_elev_2)
    elif bank_elev_1>da_xs_profile1[0]:
        WaterEdgeElev = bank_elev_1
    elif bank_elev_2>da_xs_profile1[0]:
        WaterEdgeElev = bank_elev_2
    else:
        WaterEdgeElev = da_xs_profile1[0]
    #print('WaterSurfaceElev= ' + str(WaterEdgeElev))
    #if i_entry_cell==100:
    #    asdfasdfasdf
    
    
    #In reality, the edge of water from the land cover estimate is probably as good of an estimate of bank-full as anything.
    #  Therefore, we will move forward with the bank-full being estimated based on edge of water within the land cover dataset.
    #  If in the future you want the method by Knighton, 1984; Copeland et al., 2000, it is calculated below.
    return WaterEdgeElev, i_bank_1_index, i_bank_2_index
    

    '''
    if i_entry_cell==100:
        for i in range(len(da_xs_profile1)):
            print(str(da_xs_profile1[len(da_xs_profile1)-i-1]) + ',' + str(ia_lc_xs1[len(da_xs_profile1)-i-1]))
        for i in range(len(da_xs_profile2)):
            print(str(da_xs_profile2[i]) + ',' + str(ia_lc_xs2[i]))
        print('\n\n\n')
    '''
    
    '''    
    min_elev_evaluate = da_xs_profile1[0] + 0.5 * (WaterEdgeElev - da_xs_profile1[0])
    max_elev_evaluate = WaterEdgeElev + (WaterEdgeElev-da_xs_profile1[0])
    
    
    d_bankfull_elevation = WaterEdgeElev  #Just initial
    d_wse = da_xs_profile1[0] + d_test_depth
    
    d_increment = (max_elev_evaluate - min_elev_evaluate) / num_increments
    d_t_sum_prev = 1
    d_width_to_depth_ratio_prev = 0
    max_d_width_to_depth_ratio = 0
    for i_depthincrement in range(1,num_increments):
        # Calculate the geometry
        d_wse = min_elev_evaluate + i_depthincrement * d_increment
        A1, P1, R1, np1, T1 = calculate_stream_geometry(da_xs_profile1, d_wse, d_distance_z, da_n_profile1)
        A2, P2, R2, np2, T2 = calculate_stream_geometry(da_xs_profile2, d_wse, d_distance_z, da_n_profile2)

        # Aggregate the geometric properties
        d_a_sum = A1 + A2
        d_p_sum = P1 + P2
        d_t_sum = T1 + T2
        d_q_sum = 0.0

        # Estimate mannings n and flow
        if d_a_sum > 0.0 and d_p_sum > 0.0 and d_t_sum > 0.0:
            d_composite_n = math.pow(((np1 + np2) / d_p_sum), (2 / 3))
            d_q_sum = (1 / d_composite_n) * d_a_sum * math.pow((d_a_sum / d_p_sum), (2 / 3)) * math.pow(d_slope_use, 0.5)
        
        if i_depthincrement==1:
            d_width_to_depth_ratio = 0
        else:
            d_width_to_depth_ratio = (d_t_sum-d_t_sum_prev) / d_increment
        
        #if i_entry_cell==100:
        #    print(str(d_t_sum) + ',' + str(d_wse) + ',' + str(d_width_to_depth_ratio))
        
        if d_width_to_depth_ratio > max_d_width_to_depth_ratio:
            d_bankfull_elevation = d_wse
            max_d_width_to_depth_ratio = d_width_to_depth_ratio
            
        
        d_t_sum_prev = d_t_sum
        d_width_to_depth_ratio_prev = d_width_to_depth_ratio
        
    #if i_entry_cell==100:
    #    print(d_bankfull_elevation)
    if i_entry_cell==100:
        print('WaterSurfaceElev= ' + str(WaterEdgeElev) + '   BankElev= ' + str(d_bankfull_elevation))
    print('WaterSurfaceElev= ' + str(WaterEdgeElev) + '   BankElev= ' + str(d_bankfull_elevation))
    return d_bankfull_elevation, i_bank_1_index, i_bank_2_index
    '''



def read_manning_table(s_manning_path: str, da_input_mannings: np.ndarray):
    """
    Reads the Manning's n information from the input file

    Parameters
    ----------
    s_manning_path: str
        Path to the Manning's n input table
    da_input_mannings: ndarray
        Array holding the mannings estimates

    Returns
    -------
    da_input_mannings: ndarray
        Array holding the mannings estimates

    """

    # Open and read the input file
    o_input_file = open(s_manning_path, 'r')
    sl_lines = o_input_file.readlines()
    o_input_file.close()

    # Calculate the number of lines in the file
    i_number_of_lines = len(sl_lines)

    # Extract the roughness from the file
    for i_entry in range(1, i_number_of_lines):
        # Split the line
        sl_line_split = sl_lines[i_entry].strip().split('\t')

        # Store the information into the list
        da_input_mannings[da_input_mannings == int(sl_line_split[0])] = float(sl_line_split[2])

    # Return to the calling function
    return da_input_mannings

@njit(cache=True)
def adjust_cross_section_to_lowest_point(i_low_point_index, d_dem_low_point_elev, da_xs_profile_one, da_xs_profile_two, ia_xc_r1_index_main, ia_xc_r2_index_main, ia_xc_c1_index_main, ia_xc_c2_index_main, da_xs1_mannings, da_xs2_mannings,
                                         i_center_point, nrows, ncols, i_boundary_number):
    """
    Reorients the cross section through the lowest point of the stream. Cross-section needs to be re-sampled if the low spot in the cross-section changes location.

    Parameters
    ----------
    i_low_point_index: int
        Offset index along the cross section of the lowest point
    d_dem_low_point_elev: float
        Elevation of the lowest point
    da_xs_profile_one: ndarray
        Cross section elevations of the first cross section
    da_xs_profile_two: ndarray
        Cross section elevations of the second cross section
    ia_xc_r1_index_main: ndarray
        Row indices of the first cross section
    ia_xc_r2_index_main: ndarray
        Row indices of the second cross section
    ia_xc_c1_index_main: ndarray
        Column indices of the first cross section
    ia_xc_c2_index_main: ndarray
        Column indicies of the second cross section
    da_xs1_mannings: ndarray
        Manning's roughness of the first cross section
    da_xs2_mannings: ndarray
        Manning's roughness of the second cross section
    i_center_point: int
        Center point index

    Returns
    -------
    i_low_point_index: int
        Index of the low point in the cross section array
    """
    # Loop on the search range for the low point
    for i_entry in range(i_low_spot_range):
        # Look in the first profile
        if da_xs_profile_one[i_entry] > 0.0 and da_xs_profile_one[i_entry] < d_dem_low_point_elev:
            # New low point was found. Update the index.
            d_dem_low_point_elev = da_xs_profile_one[i_entry]
            i_low_point_index = i_entry

        # Look in the second profile
        if da_xs_profile_two[i_entry] > 0.0 and da_xs_profile_two[i_entry] < d_dem_low_point_elev:
            # New low point was found. Update the index.
            d_dem_low_point_elev = da_xs_profile_two[i_entry]
            i_low_point_index = i_entry * -1

    # Process based on if the low point is in the first or second profile
    if i_low_point_index > 0:
        # Low point is in the first profile. Update the cross section and mannings.
        da_xs_profile_two[i_low_point_index:i_center_point] = da_xs_profile_two[0:i_center_point - i_low_point_index]
        da_xs_profile_two[0:i_low_point_index + 1] = np.flip(da_xs_profile_one[0:i_low_point_index + 1])
        da_xs_profile_one[0:i_center_point - i_low_point_index] = da_xs_profile_one[i_low_point_index:i_center_point]
        da_xs1_mannings = da_xs1_mannings - i_low_point_index
        da_xs2_mannings = da_xs2_mannings + i_low_point_index
        da_xs_profile_one[da_xs1_mannings] = 99999.9

        # Update the row indices
        ia_xc_r2_index_main[i_low_point_index:i_center_point] = ia_xc_r2_index_main[0:i_center_point - i_low_point_index]
        ia_xc_r2_index_main[0:i_low_point_index + 1] = np.flip(ia_xc_r1_index_main[0:i_low_point_index + 1])
        ia_xc_r1_index_main[0:i_center_point - i_low_point_index] = ia_xc_r1_index_main[i_low_point_index:i_center_point]

        # Update the column indices
        ia_xc_c2_index_main[i_low_point_index:i_center_point] = ia_xc_c2_index_main[0:i_center_point - i_low_point_index]
        ia_xc_c2_index_main[0:i_low_point_index + 1] = np.flip(ia_xc_c1_index_main[0:i_low_point_index + 1])
        ia_xc_c1_index_main[0:i_center_point - i_low_point_index] = ia_xc_c1_index_main[i_low_point_index:i_center_point]

    elif i_low_point_index < 0:
        # Low point is in the second profile Update the cross section and mannings.
        i_low_point_index = i_low_point_index * -1
        da_xs_profile_one[i_low_point_index:i_center_point] = da_xs_profile_one[0:i_center_point - i_low_point_index]
        da_xs_profile_one[0:i_low_point_index + 1] = np.flip(da_xs_profile_two[0:i_low_point_index + 1])
        da_xs_profile_two[0:i_center_point - i_low_point_index] = da_xs_profile_two[i_low_point_index:i_center_point]
        da_xs2_mannings = da_xs2_mannings - i_low_point_index
        da_xs1_mannings = da_xs1_mannings + i_low_point_index
        da_xs_profile_two[da_xs2_mannings] = 99999.9

        # Update the row indices
        ia_xc_r1_index_main[i_low_point_index:i_center_point] = ia_xc_r1_index_main[0:i_center_point - i_low_point_index]
        ia_xc_r1_index_main[0:i_low_point_index + 1] = np.flip(ia_xc_r2_index_main[0:i_low_point_index + 1])
        ia_xc_r2_index_main[0:i_center_point - i_low_point_index] = ia_xc_r2_index_main[i_low_point_index:i_center_point]

        # Update the column indices
        ia_xc_c1_index_main[i_low_point_index:i_center_point] = ia_xc_c1_index_main[0:i_center_point - i_low_point_index]
        ia_xc_c1_index_main[0:i_low_point_index + 1] = np.flip(ia_xc_c2_index_main[0:i_low_point_index + 1])
        ia_xc_c2_index_main[0:i_center_point - i_low_point_index] = ia_xc_c2_index_main[i_low_point_index:i_center_point]
    
    #Set the index values to be within the confines of the raster
    # ia_xc_r1_index_main = np.clip(ia_xc_r1_index_main,0,nrows+2*i_boundary_number-2)
    # ia_xc_r2_index_main = np.clip(ia_xc_r2_index_main,0,nrows+2*i_boundary_number-2)
    # ia_xc_c1_index_main = np.clip(ia_xc_c1_index_main,0,ncols+2*i_boundary_number-2)
    # ia_xc_c2_index_main = np.clip(ia_xc_c2_index_main,0,ncols+2*i_boundary_number-2)

    # Return to the calling function
    return i_low_point_index

@njit(cache=True)
def Create_List_of_Elevations_within_CrossSection(da_xs_1, xs_1_n, da_xs_2, xs_2_n):
    #Creates a list of ever-increasing elevation points
    xn_max = max(xs_1_n, xs_2_n)
    E_List = []
    max_val = -9999
    for i in range(xn_max):
        if i<=xs_1_n and da_xs_1[i]>max_val:
            max_val = da_xs_1[i]
            E_List.append(max_val)
        if i<=xs_2_n and da_xs_2[i]>max_val:
            max_val = da_xs_2[i]
            E_List.append(max_val)
    
    return np.array(E_List*10)


def Calculate_Bathymetry_Based_on_WSE_or_LC(i_entry_cell, da_xs_profile1, xs1_n, da_xs_profile2, xs2_n, ia_lc_xs1, ia_lc_xs2, dm_land_use, d_dem_low_point_elev, d_distance_z, d_slope_use, nrows, ncols,  
                                                           ia_xc_r1_index_main, ia_xc_c1_index_main, ia_xc_r2_index_main, ia_xc_c2_index_main, d_q_baseflow, dm_output_bathymetry, i_row_cell, i_column_cell, i_lc_water_value,
                                                           dm_elevation, dm_manning_n_raster, b_FindBanksBasedOnLandCover):
    """
    Calculate bathymetry based on water surface elevations.
    """
    # set the function used to none before we start running things
    function_used = None

    # we will use this elevation to burn the bathymetry with
    d_wse_from_dem = da_xs_profile1[0]
    
    #First find the bank information
    if b_FindBanksBasedOnLandCover==True:
        #This finds the banks of the river using land cover data.
        #In the Main Input File must set "FindBanksBasedOnLandCover" and "LC_Water_Value"
        (d_wse_from_dem, i_bank_1_index, i_bank_2_index) = find_wse_and_banks_by_lc(da_xs_profile1, ia_lc_xs1, xs1_n, da_xs_profile2, ia_lc_xs2, xs2_n, d_dem_low_point_elev + 0.1, i_lc_water_value)
    else:
        #Default is to determine bank locations based on the flat water within the DEM
        i_bank_1_index = find_bank(da_xs_profile1, xs1_n, d_dem_low_point_elev + 0.1)
        i_bank_2_index = find_bank(da_xs_profile2, xs2_n, d_dem_low_point_elev + 0.1)
    i_total_bank_cells = i_bank_1_index + i_bank_2_index - 1
    #i_total_bank_cells = i_bank_1_index + i_bank_2_index

    # Cycle through methods if i_total_bank_cells < 1 and d_y_depth >= 100
    if i_total_bank_cells > 1:
        function_used = "find_wse_and_banks_by_lc"
        # print(f"1. Joseph this is {function_used}")
        # print(f"2. Total banks cells = {i_total_bank_cells}")

    
    # If the banks can't be found using the Flat WSE / LC, we use the DEM and the width-to-depth ratio approach
    if i_total_bank_cells <= 1:
        # Use width-to-depth ratio method if banks not found
        (i_bank_1_index, i_bank_2_index) = find_bank_using_width_to_depth_ratio(da_xs_profile1, da_xs_profile2, xs1_n, xs2_n, d_distance_z, dm_manning_n_raster, 
                                                                              ia_xc_r1_index_main, ia_xc_c1_index_main, ia_xc_r2_index_main, ia_xc_c2_index_main)
        # d_wse_from_dem = da_xs_profile1[0]
        i_total_bank_cells = i_bank_1_index + i_bank_2_index - 1
        if i_total_bank_cells > 1:
            function_used = "find_bank_using_width_to_depth_ratio"
            # print(f"1. Joseph this is {function_used}")
            # print(f"2. Joseph this is {i_total_bank_cells}")


    # If the banks can't be found using the Flat WSE / LC or the width-to-depth ratio, let's try to use the bank inflection points). 
    if i_total_bank_cells <= 1:
        i_bank_1_index = find_bank_inflection_point(da_xs_profile1, xs1_n, d_distance_z)
        i_bank_2_index = find_bank_inflection_point(da_xs_profile2, xs2_n, d_distance_z)
        i_total_bank_cells = i_bank_1_index + i_bank_2_index - 1
        if i_total_bank_cells > 1:
            function_used = "find_bank_inflection_point"
            # print(f"1. Joseph this is {function_used}")
            # print(f"2. Joseph this is {i_total_bank_cells}")
    
    if i_total_bank_cells <= 1:
        i_total_bank_cells = 1
    


    #Trapezoid Shape
    #      d_total_bank_dist 
    #   -----------------------
    #    -                   -
    #     -                 -
    #      -               -
    #       ---------------
    #         d_trap_base
    #  |    | <-d_h_dist->|    |
    #                     |    |<--d_h_dist = d_bathymetry_trapzoid_height * d_total_bank_dist
    # d_bathymetry_trapzoid_height is the fraction of d_total_bank_dist that is for the sloped part (see Follum et al., 2023).
    #        Basically, it assumes ~40% of the total top-width of the trapezoid is part of the sloping part
    #        Typically, d_bathymetry_trapzoid_height is set to 0.2



    # Calculate the trapezoid dimensions
    d_total_bank_dist = i_total_bank_cells * d_distance_z
    d_h_dist = d_bathymetry_trapzoid_height * d_total_bank_dist
    d_trap_base = d_total_bank_dist - 2.0 * d_h_dist
    # print(f"{d_total_bank_dist}")
    # print(f"{d_h_dist}")
    # print(f"{d_trap_base}")

    if d_q_baseflow > 0.0 and function_used != None:
        # Calculate depth using baseflow
        d_y_depth = find_depth_of_bathymetry(d_q_baseflow, d_trap_base, d_total_bank_dist, d_slope_use, 0.03)
        d_y_bathy = d_wse_from_dem - d_y_depth
        # if the depth we estimated was 
        if d_y_depth >= 25 and function_used == "find_wse_and_banks_by_lc":
            # If depth is too large, rerun the sequence of methods to refine it
            if i_total_bank_cells <= 1:
                (i_bank_1_index, i_bank_2_index) = find_bank_using_width_to_depth_ratio(da_xs_profile1, da_xs_profile2, xs1_n, xs2_n, d_distance_z, dm_manning_n_raster, 
                                                                                      ia_xc_r1_index_main, ia_xc_c1_index_main, ia_xc_r2_index_main, ia_xc_c2_index_main)
                i_total_bank_cells = i_bank_1_index + i_bank_2_index - 1
                # Calculate the trapezoid dimensions
                d_total_bank_dist = i_total_bank_cells * d_distance_z
                d_h_dist = d_bathymetry_trapzoid_height * d_total_bank_dist
                d_trap_base = d_total_bank_dist - 2.0 * d_h_dist
                # Calculate depth using baseflow
                d_y_depth = find_depth_of_bathymetry(d_q_baseflow, d_trap_base, d_total_bank_dist, d_slope_use, 0.03)
                d_y_bathy = d_wse_from_dem - d_y_depth
                function_used = "find_bank_using_width_to_depth_ratio"
                # print(f"3. Joseph this is {function_used}")
                # print(f"4. Joseph this is {i_total_bank_cells}")
                # if the depth is still wonky, let's try using the inflection point method
                if d_y_depth >= 25 and function_used == "find_bank_using_width_to_depth_ratio":
                    i_bank_1_index = find_bank_inflection_point(da_xs_profile1, xs1_n, d_distance_z)
                    i_bank_2_index = find_bank_inflection_point(da_xs_profile2, xs2_n, d_distance_z)
                    i_total_bank_cells = i_bank_1_index + i_bank_2_index - 1
                    # Calculate the trapezoid dimensions
                    d_total_bank_dist = i_total_bank_cells * d_distance_z
                    d_h_dist = d_bathymetry_trapzoid_height * d_total_bank_dist
                    d_trap_base = d_total_bank_dist - 2.0 * d_h_dist
                    # Calculate depth using baseflow
                    d_y_depth = find_depth_of_bathymetry(d_q_baseflow, d_trap_base, d_total_bank_dist, d_slope_use, 0.03)
                    d_y_bathy = d_wse_from_dem - d_y_depth
                    function_used = "find_bank_inflection_point"
                    print(f"5. Joseph this is {function_used}")
                    print(f"6. Joseph this is {i_total_bank_cells}")
                    # if we get to this point, we don't have a good way for the bathymetry to be estimated, so we will leave it alone
                    if d_y_depth >= 25 and function_used == "find_bank_inflection_point":
                        d_y_depth = 0.0
                        i_bank_1_index = 0
                        i_bank_2_index = 0
                        i_total_bank_cells = 1
            
            if i_total_bank_cells <= 1:
                d_y_depth = 0.0  # Set depth to zero if no method succeeds in finding valid banks
                d_y_bathy = da_xs_profile1[0] - d_y_depth
                i_bank_1_index = 0
                i_bank_2_index = 0
                i_total_bank_cells = 1

        if i_total_bank_cells > 1:
            # if i_total_bank_cells < 10:
            #     print(f"1. Joseph this is {function_used}")
            #     print(f"2. Joseph this is {i_total_bank_cells}")
            # This is our estimate of the depth of the thalweg
            d_y_bathy = da_xs_profile1[0] - d_y_depth

            # Adjust the profile for bathymetry
            adjust_profile_for_bathymetry(i_entry_cell, da_xs_profile1, i_bank_1_index, d_total_bank_dist, d_trap_base, d_distance_z, d_h_dist, d_y_bathy, d_y_depth, dm_output_bathymetry, ia_xc_r1_index_main, ia_xc_c1_index_main, nrows, ncols, ia_lc_xs1, dm_land_use, 0.0, dm_elevation)
            adjust_profile_for_bathymetry(i_entry_cell, da_xs_profile2, i_bank_2_index, d_total_bank_dist, d_trap_base, d_distance_z, d_h_dist, d_y_bathy, d_y_depth, dm_output_bathymetry, ia_xc_r2_index_main, ia_xc_c2_index_main, nrows, ncols, ia_lc_xs2, dm_land_use, 0.0, dm_elevation)

    else:
        # Set depth to zero if no method succeeds in finding valid banks
        d_y_depth = 0.0
        d_y_bathy = da_xs_profile1[0] - d_y_depth
        i_bank_1_index = 0
        i_bank_2_index = 0
        i_total_bank_cells = 1
    
    return i_bank_1_index, i_bank_2_index, i_total_bank_cells, d_y_depth, d_y_bathy

def Calculate_Bathymetry_Based_on_RiverBank_Elevations(i_entry_cell, da_xs_profile1, xs1_n, da_xs_profile2, xs2_n, ia_lc_xs1, ia_lc_xs2, dm_land_use, d_dem_low_point_elev, d_distance_z, d_slope_use, nrows, ncols,  
                                                       ia_xc_r1_index_main, ia_xc_c1_index_main, ia_xc_r2_index_main, ia_xc_c2_index_main, d_q_baseflow, dm_output_bathymetry, i_row_cell, i_column_cell,
                                                       dm_manning_n_raster, i_lc_water_value, dm_elevation):
    
    # set the function used to none before we start running things
    function_used = None
    
    # Initially set the bank info to zeros and bank elevations to the current water surface elevation
    i_bank_1_index = 0
    i_bank_2_index = 0
    bank_elev_1 = da_xs_profile1[0]
    bank_elev_2 = da_xs_profile2[0]
    d_y_depth = 0.0

    # Use land cover data to find the banks of the stream
    if xs1_n >= 1 and ia_lc_xs1[0] == i_lc_water_value:
        bank_elev_1 = da_xs_profile1[0]
        for i in range(1, xs1_n):
            if ia_lc_xs1[i] != i_lc_water_value:
                bank_elev_1 = da_xs_profile1[i]
                i_bank_1_index = i - 1
                break
    if xs2_n >= 1 and ia_lc_xs2[0] == i_lc_water_value:
        bank_elev_2 = da_xs_profile2[0]
        for i in range(1, xs2_n):
            if ia_lc_xs2[i] != i_lc_water_value:
                bank_elev_2 = da_xs_profile2[i]
                i_bank_2_index = i - 1
                break

    # If we don't have any banks, we may need to try another approach to find the banks
    i_total_bank_cells = i_bank_1_index + i_bank_2_index - 1 
    if i_total_bank_cells <= 1:
        i_total_bank_cells = 1
    elif i_total_bank_cells > 1:
        function_used = "find_wse_and_banks_by_lc"
        # print(f"1. Joseph this is {function_used}")
        # print(f"2. Total banks cells = {i_total_bank_cells}")
        
    
    # Use width-depth ratio calculation to find banks if land cover didn't work
    if i_total_bank_cells <= 1:
        (i_bank_1_index, i_bank_2_index) = find_bank_using_width_to_depth_ratio(da_xs_profile1, da_xs_profile2, xs1_n, xs2_n, d_distance_z, dm_manning_n_raster, 
                                                                              ia_xc_r1_index_main, ia_xc_c1_index_main, ia_xc_r2_index_main, ia_xc_c2_index_main)
        bank_elev_1 = da_xs_profile1[i_bank_1_index]
        bank_elev_2 = da_xs_profile2[i_bank_2_index]
        # If we don't have any banks, we may need to try another approach to find the banks
        i_total_bank_cells = i_bank_1_index + i_bank_2_index - 1
        if i_total_bank_cells <= 1:
            i_total_bank_cells = 1
        elif i_total_bank_cells > 1:
            function_used = "find_bank_using_width_to_depth_ratio"
            # print(f"1. Joseph this is {function_used}")
            # print(f"2. Total banks cells = {i_total_bank_cells}")

    # If no banks are found, try using the inflection point
    if i_total_bank_cells <= 1:
        i_bank_1_index = find_bank_inflection_point(da_xs_profile1, xs1_n, d_distance_z)
        bank_elev_1 = da_xs_profile1[i_bank_1_index]
        i_bank_2_index = find_bank_inflection_point(da_xs_profile2, xs2_n, d_distance_z)
        bank_elev_2 = da_xs_profile2[i_bank_2_index]
        # If we don't have any banks, we may need to try another approach to find the banks
        i_total_bank_cells = i_bank_1_index + i_bank_2_index
        if i_total_bank_cells <= 1:
            i_total_bank_cells = 1
        elif i_total_bank_cells > 1:
            function_used = "find_bank_inflection_point"
            # print(f"1. Joseph this is {function_used}")
            # print(f"2. Total banks cells = {i_total_bank_cells}")

    # Calculate bankfull elevation
    if bank_elev_1 > da_xs_profile1[0] and bank_elev_2 > da_xs_profile1[0]:
        d_bankfull_elevation = min(bank_elev_1, bank_elev_2)
    elif bank_elev_1 > da_xs_profile1[0]:
        d_bankfull_elevation = bank_elev_1
    elif bank_elev_2 > da_xs_profile1[0]:
        d_bankfull_elevation = bank_elev_2
    else:
        d_bankfull_elevation = da_xs_profile1[0]

    # Now let's estimate the depth of the bathymetry and re-run if we need to
    if d_q_baseflow > 0.0 and function_used != None:
        
        # Calculate the trapezoid dimensions
        # Get the sides between the bank elevation and the next index up
        try:
            d_d_elev_dem_pnts = da_xs_profile1[i_bank_1_index+1]-da_xs_profile1[i_bank_1_index]
            if d_d_elev_dem_pnts>0:
                d_side1_dist = d_distance_z * (d_bankfull_elevation - da_xs_profile1[i_bank_1_index]) / d_d_elev_dem_pnts
                if d_side1_dist<0.0 or d_side1_dist>d_distance_z:
                    d_side1_dist = 0.5*d_distance_z
            else:
                d_side1_dist = 0.0
        except:
            d_side1_dist = 0.5*d_distance_z
        try: 
            d_d_elev_dem_pnts = da_xs_profile2[i_bank_2_index+1]-da_xs_profile2[i_bank_2_index]
            if d_d_elev_dem_pnts>0:
                d_side2_dist = d_distance_z * (d_bankfull_elevation - da_xs_profile2[i_bank_2_index]) / d_d_elev_dem_pnts
                if d_side2_dist<0.0 or d_side2_dist>d_distance_z:
                    d_side2_dist = 0.5*d_distance_z
            else:
                d_side2_dist = 0.0
        except:
            d_side2_dist = 0.5*d_distance_z
        d_total_bank_dist = i_total_bank_cells * d_distance_z + d_side1_dist + d_side2_dist
        d_h_dist = d_bathymetry_trapzoid_height * d_total_bank_dist
        d_trap_base = d_total_bank_dist - 2.0 * d_h_dist
        d_y_depth = find_depth_of_bathymetry(d_q_baseflow, d_trap_base, d_total_bank_dist, d_slope_use, 0.03)
        # print(f"depth 1 = {d_y_depth} m")
        # if the estimated depth is an outlier, let's try one of the other approaches to bathymetry estimation 
        if d_y_depth >= 25  and function_used == "find_wse_and_banks_by_lc":  # If depth is classified as an outlier
            
            # Recalculate using width-to-depth ratio if depth is an outlier
            (i_bank_1_index, i_bank_2_index) = find_bank_using_width_to_depth_ratio(da_xs_profile1, da_xs_profile2, xs1_n, xs2_n, d_distance_z, dm_manning_n_raster, 
                                                                                  ia_xc_r1_index_main, ia_xc_c1_index_main, ia_xc_r2_index_main, ia_xc_c2_index_main)
            
            # If we don't have any banks, we may need to try another approach to find the banks
            i_total_bank_cells = i_bank_1_index + i_bank_2_index
            if i_total_bank_cells <= 1:
                i_total_bank_cells = 1
            elif i_total_bank_cells > 1:
                function_used = "find_bank_using_width_to_depth_ratio"
                # print(f"3. Joseph this is {function_used}")
                # print(f"4. Total banks cells = {i_total_bank_cells}")
            
            # find the elevation of the banks
            bank_elev_1 = da_xs_profile1[i_bank_1_index]
            bank_elev_2 = da_xs_profile2[i_bank_2_index]
            
            # Calculate bankfull elevation
            if bank_elev_1 > da_xs_profile1[0] and bank_elev_2 > da_xs_profile1[0]:
                d_bankfull_elevation = min(bank_elev_1, bank_elev_2)
            elif bank_elev_1 > da_xs_profile1[0]:
                d_bankfull_elevation = bank_elev_1
            elif bank_elev_2 > da_xs_profile1[0]:
                d_bankfull_elevation = bank_elev_2
            else:
                d_bankfull_elevation = da_xs_profile1[0]
            
            # Calculate the trapezoid dimensions
            # Get the sides between the bank elevation and the next index up
            try:
                d_d_elev_dem_pnts = da_xs_profile1[i_bank_1_index+1]-da_xs_profile1[i_bank_1_index]
                if d_d_elev_dem_pnts>0:
                    d_side1_dist = d_distance_z * (d_bankfull_elevation - da_xs_profile1[i_bank_1_index]) / d_d_elev_dem_pnts
                    if d_side1_dist<0.0 or d_side1_dist>d_distance_z:
                        d_side1_dist = 0.5*d_distance_z
                else:
                    d_side1_dist = 0.0
            except:
                d_side1_dist = 0.5*d_distance_z
            try: 
                d_d_elev_dem_pnts = da_xs_profile2[i_bank_2_index+1]-da_xs_profile2[i_bank_2_index]
                if d_d_elev_dem_pnts>0:
                    d_side2_dist = d_distance_z * (d_bankfull_elevation - da_xs_profile2[i_bank_2_index]) / d_d_elev_dem_pnts
                    if d_side2_dist<0.0 or d_side2_dist>d_distance_z:
                        d_side2_dist = 0.5*d_distance_z
                else:
                    d_side2_dist = 0.0
            except:
                d_side2_dist = 0.5*d_distance_z
            d_total_bank_dist = i_total_bank_cells * d_distance_z + d_side1_dist + d_side2_dist
            d_h_dist = d_bathymetry_trapzoid_height * d_total_bank_dist
            d_trap_base = d_total_bank_dist - 2.0 * d_h_dist
            d_y_depth = find_depth_of_bathymetry(d_q_baseflow, d_trap_base, d_total_bank_dist, d_slope_use, 0.03)
            # print(f"depth 2 = {d_y_depth} m")
            # If depth is still an outlier, try using the inflection point method
            if d_y_depth >= 25:
                i_bank_1_index = find_bank_inflection_point(da_xs_profile1, xs1_n, d_distance_z)
                bank_elev_1 = da_xs_profile1[i_bank_1_index]
                i_bank_2_index = find_bank_inflection_point(da_xs_profile2, xs2_n, d_distance_z)
                bank_elev_2 = da_xs_profile2[i_bank_2_index]
                # If we don't have any banks, we may need to try another approach to find the banks
                i_total_bank_cells = i_bank_1_index + i_bank_2_index
                if i_total_bank_cells <= 1:
                    i_total_bank_cells = 1
                elif i_total_bank_cells > 1:
                    function_used = "find_bank_inflection_point"
                    # print(f"3. Joseph this is {function_used}")
                    # print(f"4. Total banks cells = {i_total_bank_cells}")
                # Calculate bankfull elevation
                if bank_elev_1 > da_xs_profile1[0] and bank_elev_2 > da_xs_profile1[0]:
                    d_bankfull_elevation = min(bank_elev_1, bank_elev_2)
                elif bank_elev_1 > da_xs_profile1[0]:
                    d_bankfull_elevation = bank_elev_1
                elif bank_elev_2 > da_xs_profile1[0]:
                    d_bankfull_elevation = bank_elev_2
                else:
                    d_bankfull_elevation = da_xs_profile1[0]
                # Calculate the trapezoid dimensions
                # Get the sides between the bank elevation and the next index up
                try:
                    d_d_elev_dem_pnts = da_xs_profile1[i_bank_1_index+1]-da_xs_profile1[i_bank_1_index]
                    if d_d_elev_dem_pnts>0:
                        d_side1_dist = d_distance_z * (d_bankfull_elevation - da_xs_profile1[i_bank_1_index]) / d_d_elev_dem_pnts
                        if d_side1_dist<0.0 or d_side1_dist>d_distance_z:
                            d_side1_dist = 0.5*d_distance_z
                    else:
                        d_side1_dist = 0.0
                except:
                    d_side1_dist = 0.5*d_distance_z
                try: 
                    d_d_elev_dem_pnts = da_xs_profile2[i_bank_2_index+1]-da_xs_profile2[i_bank_2_index]
                    if d_d_elev_dem_pnts>0:
                        d_side2_dist = d_distance_z * (d_bankfull_elevation - da_xs_profile2[i_bank_2_index]) / d_d_elev_dem_pnts
                        if d_side2_dist<0.0 or d_side2_dist>d_distance_z:
                            d_side2_dist = 0.5*d_distance_z
                    else:
                        d_side2_dist = 0.0
                except:
                    d_side2_dist = 0.5*d_distance_z
                d_total_bank_dist = i_total_bank_cells * d_distance_z + d_side1_dist + d_side2_dist
                d_h_dist = d_bathymetry_trapzoid_height * d_total_bank_dist
                d_trap_base = d_total_bank_dist - 2.0 * d_h_dist
                d_y_depth = find_depth_of_bathymetry(d_q_baseflow, d_trap_base, d_total_bank_dist, d_slope_use, 0.03)
                # print(f"depth 2 = {d_y_depth} m")
                # If depth is still an outlier, we give up
                if d_y_depth >= 25 or i_total_bank_cells <= 1:
                    d_y_depth = 0
                    d_y_bathy = da_xs_profile1[0]
                    i_bank_1_index = 0
                    i_bank_2_index = 0
                    i_total_bank_cells = 1
                    # print(f"depth 3 = {d_y_depth} m")

        # If depth is still an outlier, try using the inflection point method
        elif d_y_depth >= 25 and function_used == "find_bank_using_width_to_depth_ratio":
            i_bank_1_index = find_bank_inflection_point(da_xs_profile1, xs1_n, d_distance_z)
            bank_elev_1 = da_xs_profile1[i_bank_1_index]
            i_bank_2_index = find_bank_inflection_point(da_xs_profile2, xs2_n, d_distance_z)
            bank_elev_2 = da_xs_profile2[i_bank_2_index]
            # If we don't have any banks, we may need to try another approach to find the banks
            i_total_bank_cells = i_bank_1_index + i_bank_2_index
            if i_total_bank_cells <= 1:
                i_total_bank_cells = 1
            elif i_total_bank_cells > 1:
                function_used = "find_bank_inflection_point"
                # print(f"3. Joseph this is {function_used}")
                # print(f"4. Total banks cells = {i_total_bank_cells}")
            # Calculate bankfull elevation
            if bank_elev_1 > da_xs_profile1[0] and bank_elev_2 > da_xs_profile1[0]:
                d_bankfull_elevation = min(bank_elev_1, bank_elev_2)
            elif bank_elev_1 > da_xs_profile1[0]:
                d_bankfull_elevation = bank_elev_1
            elif bank_elev_2 > da_xs_profile1[0]:
                d_bankfull_elevation = bank_elev_2
            else:
                d_bankfull_elevation = da_xs_profile1[0]
            # Calculate the trapezoid dimensions
            # Get the sides between the bank elevation and the next index up
            try:
                d_d_elev_dem_pnts = da_xs_profile1[i_bank_1_index+1]-da_xs_profile1[i_bank_1_index]
                if d_d_elev_dem_pnts>0:
                    d_side1_dist = d_distance_z * (d_bankfull_elevation - da_xs_profile1[i_bank_1_index]) / d_d_elev_dem_pnts
                    if d_side1_dist<0.0 or d_side1_dist>d_distance_z:
                        d_side1_dist = 0.5*d_distance_z
                else:
                    d_side1_dist = 0.0
            except:
                d_side1_dist = 0.5*d_distance_z
            try: 
                d_d_elev_dem_pnts = da_xs_profile2[i_bank_2_index+1]-da_xs_profile2[i_bank_2_index]
                if d_d_elev_dem_pnts>0:
                    d_side2_dist = d_distance_z * (d_bankfull_elevation - da_xs_profile2[i_bank_2_index]) / d_d_elev_dem_pnts
                    if d_side2_dist<0.0 or d_side2_dist>d_distance_z:
                        d_side2_dist = 0.5*d_distance_z
                else:
                    d_side2_dist = 0.0
            except:
                d_side2_dist = 0.5*d_distance_z
            d_total_bank_dist = i_total_bank_cells * d_distance_z + d_side1_dist + d_side2_dist
            d_h_dist = d_bathymetry_trapzoid_height * d_total_bank_dist
            d_trap_base = d_total_bank_dist - 2.0 * d_h_dist
            d_y_depth = find_depth_of_bathymetry(d_q_baseflow, d_trap_base, d_total_bank_dist, d_slope_use, 0.03)
            # print(f"depth 2 = {d_y_depth} m")
            # If depth is still an outlier, we give up
            if d_y_depth >= 25 or i_total_bank_cells <= 1:
                d_y_depth = 0
                d_y_bathy = da_xs_profile1[0]
                i_bank_1_index = 0
                i_bank_2_index = 0
                i_total_bank_cells = 1
                # print(f"depth 3 = {d_y_depth} m")
                
        # If depth is still an outlier after using the inflection point method, we give up
        elif d_y_depth >= 25 and function_used == "find_bank_inflection_point":
            d_y_depth = 0
            d_y_bathy = da_xs_profile1[0]
            i_bank_1_index = 0
            i_bank_2_index = 0
            i_total_bank_cells = 1
            # print(f"depth 2 = {d_y_depth} m")
    else:
        # Set depth to zero if no method succeeds in finding valid banks
        d_y_depth = 0.0
        d_y_bathy = da_xs_profile1[0]
        i_bank_1_index = 0
        i_bank_2_index = 0
        i_total_bank_cells = 1
    
    if i_total_bank_cells > 1:
        # print(f"final depth = {d_y_depth} m")
        # set the new estimate of the elevation of the thalweg
        d_y_bathy = d_bankfull_elevation - d_y_depth
        #We add 1 to the i_bank_index so that we can get to the actual bank of the river.
        adjust_profile_for_bathymetry(i_entry_cell, da_xs_profile1, i_bank_1_index+1, d_total_bank_dist, d_trap_base, d_distance_z, d_h_dist, d_y_bathy, d_y_depth, dm_output_bathymetry, ia_xc_r1_index_main, ia_xc_c1_index_main, nrows, ncols, ia_lc_xs1, dm_land_use, d_side1_dist, dm_elevation)
        adjust_profile_for_bathymetry(i_entry_cell, da_xs_profile2, i_bank_2_index+1, d_total_bank_dist, d_trap_base, d_distance_z, d_h_dist, d_y_bathy, d_y_depth, dm_output_bathymetry, ia_xc_r2_index_main, ia_xc_c2_index_main, nrows, ncols, ia_lc_xs2, dm_land_use, d_side2_dist, dm_elevation)

    return i_bank_1_index, i_bank_2_index, i_total_bank_cells, d_y_depth, d_y_bathy

@njit(cache=True)
def find_wse(range_end, start_wse, increment, d_q_maximum, da_xs_profile1, da_xs_profile2, xs1_n, xs2_n, d_distance_z, ia_xc_r1_index_main, ia_xc_c1_index_main, ia_xc_r2_index_main, ia_xc_c2_index_main, n_x_section_1, n_x_section_2, d_slope_use):
    d_wse, d_q_sum = 0.0, 0.0
    for i_depthincrement in range(1, range_end):
        d_wse = start_wse + i_depthincrement * increment
        A1, P1, R1, np1, T1 = calculate_stream_geometry(da_xs_profile1[0:xs1_n], d_wse, d_distance_z, n_x_section_1)
        A2, P2, R2, np2, T2 = calculate_stream_geometry(da_xs_profile2[0:xs2_n], d_wse, d_distance_z, n_x_section_2)

        # Aggregate the geometric properties
        d_a_sum = A1 + A2
        d_p_sum = P1 + P2
        d_t_sum = T1 + T2
        d_q_sum = 0.0

        # Estimate mannings n and flow
        if d_a_sum > 0.0 and d_p_sum > 0.0 and d_t_sum > 0.0:
            d_composite_n = math.pow(((np1 + np2) / d_p_sum), (2 / 3))
            d_q_sum = (1 / d_composite_n) * d_a_sum * math.pow((d_a_sum / d_p_sum), (2 / 3)) * math.pow(d_slope_use, 0.5)
        
        # Perform check on the maximum flow
        if d_q_sum > d_q_maximum:
            break

    return d_wse, d_q_sum

@njit(cache=True)
def flood_increments(i_number_of_increments, d_inc_y, da_xs_profile1, da_xs_profile2, xs1_n, xs2_n, d_distance_z, n_x_section_1, n_x_section_2, d_slope_use, da_total_t, da_total_a, da_total_p, da_total_v, da_total_q, da_total_wse, d_q_baseflow, d_q_maximum):
    i_start_elevation_index, i_last_elevation_index = 0, 0
    for i_entry_elevation in range(i_number_of_increments):
        # Calculate the geometry
        d_wse = da_xs_profile1[0] + d_inc_y * i_entry_elevation

            
        A1, P1, R1, np1, T1 = calculate_stream_geometry(da_xs_profile1[0:xs1_n], d_wse, d_distance_z, n_x_section_1)
        A2, P2, R2, np2, T2 = calculate_stream_geometry(da_xs_profile2[0:xs2_n], d_wse, d_distance_z, n_x_section_2)

        # Aggregate the geometric properties
        da_total_t[i_entry_elevation] = T1 + T2
        da_total_a[i_entry_elevation] = A1 + A2
        da_total_p[i_entry_elevation] = P1 + P2

        # Check the properties are physically realistic. If so, estimate the flow with them.
        if da_total_t[i_entry_elevation] <= 0.0 or da_total_a[i_entry_elevation] <= 0.0 or da_total_p[i_entry_elevation] <= 0.0:
            da_total_t[i_entry_elevation] = 0.0
            da_total_a[i_entry_elevation] = 0.0
            da_total_p[i_entry_elevation] = 0.0
            # this is the channel bottom elevation that we will use as depth = 0 when building the power functions
            da_total_wse[i_entry_elevation] = d_wse
            i_start_elevation_index = i_entry_elevation

        else:
            # Estimate mannings n
            d_composite_n = math.pow(((np1 + np2) / da_total_p[i_entry_elevation]), (2 / 3))

            # Check that the mannings n is physically realistic
            if d_composite_n < 0.0001:
                d_composite_n = 0.035

            # Estimate total flows
            da_total_q[i_entry_elevation] = ((1 / d_composite_n) * da_total_a[i_entry_elevation] * math.pow((da_total_a[i_entry_elevation] / da_total_p[i_entry_elevation]), (2 / 3)) *
                                            math.pow(d_slope_use, 0.5))
            da_total_v[i_entry_elevation] = da_total_q[i_entry_elevation] / da_total_a[i_entry_elevation]
            da_total_wse[i_entry_elevation] = d_wse
            i_last_elevation_index = i_entry_elevation

    return i_start_elevation_index, i_last_elevation_index

def modify_array(arr, b_modified_dem):
    """
    Checks and modifies the DEM if there are negative elevations in it by adding 100 to all elevations.
    Also will subtract 100 from all non-zero values if the DEM has been previously modified.
    """
    # Check if the array contains any negative value
    if np.any(arr < 0) and b_modified_dem is False:
        # Add 100 to the entire array
        arr += 100
        b_modified_dem = True
    elif b_modified_dem is True:
        # Subtract 100 only from elements that are not zero
        arr[arr != 0] -= 100

    return arr, b_modified_dem

def main(MIF_Name: str, quiet: bool):
    starttime = datetime.now()  
    ### Read Main Input File ###
    read_main_input_file(MIF_Name)
    
    ### Read the Flow Information ###
    COMID, QBaseFlow, QMax = read_flow_file(s_input_flow_file_path, s_flow_file_id, s_flow_file_baseflow, s_flow_file_qmax)

    ### Read Raster Data ###
    DEM, dncols, dnrows, dcellsize, dyll, dyur, dxll, dxur, dlat, dem_geotransform, dem_projection = read_raster_gdal(s_input_dem_path)
    STRM, sncols, snrows, scellsize, syll, syur, sxll, sxur, slat, strm_geotransform, strm_projection = read_raster_gdal(s_input_stream_path)
    LC, lncols, lnrows, lcellsize, lyll, lyur, lxll, lxur, llat, land_geotransform, land_projection = read_raster_gdal(s_input_land_use_path)



    # if the DEM contains negative values, add 100 m to the height to get rid of the negatives, we'll subtract it back out later
    b_modified_dem = False
    DEM, b_modified_dem = modify_array(DEM, b_modified_dem)


    if dnrows != snrows or dnrows != lnrows:
        LOG.error('Rows do not Match!')
        return
    else:
        nrows = dnrows

    if dncols != sncols or dncols != lncols:
        LOG.error('Cols do not Match!')
        return
    else:
        ncols = dncols

    ### If you're outputting a cross-section file start the list here
    if s_xs_output_file != '':
        o_xs_file = open(s_xs_output_file, 'w')

    ### Imbed the Stream and DEM data within a larger Raster to help with the boundary issues. ###
    i_boundary_number = max(1, i_general_slope_distance, i_general_direction_distance)

    dm_stream = np.zeros((nrows + i_boundary_number * 2, ncols + i_boundary_number * 2))
    dm_stream[i_boundary_number:(nrows + i_boundary_number), i_boundary_number:(ncols + i_boundary_number)] = STRM

    dm_elevation = np.zeros((nrows + i_boundary_number * 2, ncols + i_boundary_number * 2))
    dm_elevation[i_boundary_number:(nrows + i_boundary_number), i_boundary_number:(ncols + i_boundary_number)] = DEM

    dm_land_use = np.zeros((nrows + i_boundary_number * 2, ncols + i_boundary_number * 2))
    dm_land_use[i_boundary_number:(nrows + i_boundary_number), i_boundary_number:(ncols + i_boundary_number)] = LC
    

    ##### Begin Calculations #####
    # Create working matrices
    ep = 1000
    da_total_t = np.zeros(ep, dtype=float)
    da_total_a = np.zeros(ep, dtype=float)
    da_total_p = np.zeros(ep, dtype=float)
    da_total_v = np.zeros(ep, dtype=float)
    da_total_q = np.zeros(ep, dtype=float)
    da_total_wse = np.zeros(ep, dtype=float)

    # Create output rasters
    # dm_output_bathymetry = np.zeros((nrows + i_boundary_number * 2, ncols + i_boundary_number * 2))
    # Create an array with NaN values instead of zeros
    dm_output_bathymetry = np.full(
        (nrows + i_boundary_number * 2, ncols + i_boundary_number * 2), 
        np.nan, 
        dtype=np.float32  # Optional: Specify dtype if needed
    )
    
    # This is used for debugging purposes with stream and cross-section angles.
    #dm_output_streamangles = np.zeros((nrows + i_boundary_number * 2, ncols + i_boundary_number * 2))
    
    
    if len(s_output_flood) > 1:
        dm_out_flood = np.zeros((nrows + i_boundary_number * 2, ncols + i_boundary_number * 2)).astype(int)

    # Get the list of stream locations
    ia_valued_row_indices, ia_valued_column_indices = np.where(dm_stream > 0)
    i_number_of_stream_cells = len(ia_valued_row_indices)
    
    # Make all Land Cover that is a stream look like water
    # dm_land_use[ia_valued_row_indices,ia_valued_column_indices] = i_lc_water_value
    
    
    #Assing Manning n Values
    ### Read in the Manning Table ###
    dm_manning_n_raster = np.copy(dm_land_use)
    dm_manning_n_raster = read_manning_table(s_input_mannings_path, dm_manning_n_raster)
    

    # Get the cell dx and dy coordinates
    dx, dy, dproject = convert_cell_size(dcellsize, dyll, dyur)
    LOG.info('Cellsize X = ' + str(dx))
    LOG.info('Cellsize Y = ' + str(dy))
    
    # Pull cross sections
    i_center_point = int((d_x_section_distance / (sum([dx, dy]) * 0.5)) / 2.0) + 1
    da_xs_profile1 = np.zeros(i_center_point + 1)
    da_xs_profile2 = np.zeros(i_center_point + 1)
    ia_lc_xs1 = np.zeros(i_center_point + 1)
    ia_lc_xs2 = np.zeros(i_center_point + 1)
    ia_xc_dr_index_main = np.zeros(i_center_point + 1, dtype=int)  # Only need to go to center point, because the other side of xs we can just use *-1
    ia_xc_dc_index_main = np.zeros(i_center_point + 1, dtype=int)  # Only need to go to center point, because the other side of xs we can just use *-1
    ia_xc_dr_index_second = np.zeros(i_center_point + 1, dtype=int)  # Only need to go to center point, because the other side of xs we can just use *-1
    ia_xc_dc_index_second = np.zeros(i_center_point + 1, dtype=int)  # Only need to go to center point, because the other side of xs we can just use *-1
    da_xc_main_fract = np.zeros(i_center_point + 1)
    da_xc_second_fract = np.zeros(i_center_point + 1)

    # Find all the different angle increments to test
    l_angles_to_test = [0.0]
    d_increments = 0

    if d_degree_manipulation > 0.0 and d_degree_interval > 0.0:
        # Calculate the increment
        d_increments = int(d_degree_manipulation / (2.0 * d_degree_interval))

        # Test if the increment should be considered
        if d_increments > 0:
            for d in range(1, d_increments + 1):
                for s in range(-1, 2, 2):
                    l_angles_to_test.append(s * d * d_degree_interval)

    LOG.info('With Degree_Manip=' + str(d_degree_manipulation) + '  and  Degree_Interval=' + str(d_degree_interval) + '\n  Angles to evaluate= ' + str(l_angles_to_test))
    l_angles_to_test = np.multiply(l_angles_to_test, math.pi / 180.0)
    LOG.info('  Angles (radians) to evaluate= ' + str(l_angles_to_test))


    # Get the extents of the boundaries
    i_row_bottom = i_boundary_number
    i_row_top = nrows + i_boundary_number-1
    i_column_bottom = i_boundary_number
    i_column_top = ncols + i_boundary_number-1

    # This is now a model input
    # These are the number of increments of water surface elevation that we will use to construct the VDT database and the 
    #i_number_of_increments = 15
    
    # Create the dictionary and lists that will be used to create our VDT database
    o_out_file_dict: dict[str, list] = {}
    o_out_file_dict['COMID'] = []
    o_out_file_dict['Row'] = []
    o_out_file_dict['Col'] = []
    o_out_file_dict['Elev'] = []
    o_out_file_dict['QBaseflow'] = []
    comid_dict_list = o_out_file_dict['COMID']
    row_dict_list = o_out_file_dict['Row']
    col_dict_list = o_out_file_dict['Col']
    elev_dict_list = o_out_file_dict['Elev']
    qbaseflow_dict_list = o_out_file_dict['QBaseflow']
    for i in range(1, i_number_of_increments+1):
        o_out_file_dict[f'q_{i}'] = []
        o_out_file_dict[f'v_{i}'] = []
        o_out_file_dict[f't_{i}'] = []
        o_out_file_dict[f'wse_{i}'] = []
    
    #Create the list that we will use to generate the output Curve file
    if len(s_output_curve_file)>0:
        COMID_curve_list = []
        Row_curve_list = []
        Col_curve_list = []
        BaseElev_curve_list = []
        DEM_Elev_curve_list = []
        QMax_curve_list = []
        depth_a_curve_list = []
        depth_b_curve_list = []
        tw_a_curve_list = []
        tw_b_curve_list = []
        vel_a_curve_list = []
        vel_b_curve_list = []

    # Write the percentiles into the files
    LOG.info('Looking at ' + str(i_number_of_stream_cells) + ' stream cells')

    ### Begin the stream cell solution loop ###
    pbar = tqdm.tqdm(range(i_number_of_stream_cells), total=i_number_of_stream_cells, disable=quiet)
    for i_entry_cell in pbar:

        # pbar.disable = True
        
        # Get the metadata for the loop
        i_row_cell = ia_valued_row_indices[i_entry_cell]
        i_column_cell = ia_valued_column_indices[i_entry_cell]
        i_cell_comid = int(dm_stream[i_row_cell,i_column_cell])

        # Get the Flow Rates Associated with the Stream Cell
        try:
            im_flow_index = np.where(COMID == int(dm_stream[i_row_cell, i_column_cell]))
            im_flow_index = int(im_flow_index[0][0])
            d_q_baseflow = QBaseFlow[im_flow_index]
            d_q_maximum = QMax[im_flow_index]
        except:
            continue
        
        # Get the Stream Direction of each Stream Cell.  Direction is between 0 and pi.  Also get the cross-section direction (also between 0 and pi)
        d_stream_direction, d_xs_direction = get_stream_direction_information(i_row_cell, i_column_cell, dm_stream, dx, dy)
        #dm_output_streamangles[i_row_cell,i_column_cell] = d_xs_direction * 180.0 / math.pi
        
        # Get the Slope of each Stream Cell. Slope should be in m/m
        d_stream_slope = get_stream_slope_information(i_row_cell, i_column_cell, dm_elevation, dm_stream, dx, dy)

        # Set a minimum threshold for the slope
        d_slope_use = d_stream_slope

        # if slope is less than the threshold, reset it
        if d_slope_use < 0.0002:
            d_slope_use = 0.0002
    
        # Get the Flow Rates Associated with the Stream Cell
        try:
            im_flow_index = np.where(COMID == int(dm_stream[i_row_cell, i_column_cell]))
            im_flow_index = int(im_flow_index[0][0])
            d_q_baseflow = QBaseFlow[im_flow_index]
            d_q_maximum = QMax[im_flow_index]
        except:
            continue
    
        # Get the Cross-Section Ordinates
        (d_distance_z, da_xc_main_fract_int, da_xc_second_fract_int) = get_xs_index_values(i_entry_cell, ia_xc_dr_index_main, ia_xc_dc_index_main, ia_xc_dr_index_second, ia_xc_dc_index_second, da_xc_main_fract, da_xc_second_fract, d_xs_direction, i_row_cell, 
                                                                                           i_column_cell, i_center_point, dx, dy)
        
        # Now Pull a Cross-Section
        ia_xc_r1_index_main = i_row_cell + ia_xc_dr_index_main
        ia_xc_r2_index_main = i_row_cell + ia_xc_dr_index_main * -1
        ia_xc_c1_index_main = i_column_cell + ia_xc_dc_index_main
        ia_xc_c2_index_main = i_column_cell + ia_xc_dc_index_main * -1

        # todo: These appear to be resetting the center point only?
        xs1_n = sample_cross_section_from_dem(i_entry_cell, da_xs_profile1, i_row_cell, i_column_cell, dm_elevation, i_center_point, ia_xc_r1_index_main, ia_xc_c1_index_main, i_row_cell + ia_xc_dr_index_second,
                                              i_column_cell + ia_xc_dc_index_second, da_xc_main_fract, da_xc_main_fract_int, da_xc_second_fract, da_xc_second_fract_int, i_row_bottom, i_row_top, i_column_bottom, i_column_top, ia_lc_xs1, dm_land_use)
        xs2_n = sample_cross_section_from_dem(i_entry_cell, da_xs_profile2, i_row_cell, i_column_cell, dm_elevation, i_center_point, ia_xc_r2_index_main, ia_xc_c2_index_main, i_row_cell + ia_xc_dr_index_second * -1,
                                              i_column_cell + ia_xc_dc_index_second * -1, da_xc_main_fract, da_xc_main_fract_int, da_xc_second_fract, da_xc_second_fract_int, i_row_bottom, i_row_top, i_column_bottom, i_column_top, ia_lc_xs2, dm_land_use)

        # Adjust to the lowest-point in the Cross-Section
        i_lowest_point_index_offset=0
        d_dem_low_point_elev = da_xs_profile1[0]
        if i_low_spot_range > 0:
            i_lowest_point_index_offset = adjust_cross_section_to_lowest_point(i_lowest_point_index_offset, d_dem_low_point_elev, da_xs_profile1, da_xs_profile2, ia_xc_r1_index_main,
                                                                               ia_xc_r2_index_main, ia_xc_c1_index_main, ia_xc_c2_index_main, xs1_n, xs2_n, i_center_point, nrows, ncols,
                                                                               i_boundary_number)

   
        # The r and c for the stream cell is adjusted because it may have moved
        i_row_cell = ia_xc_r1_index_main[0]
        i_column_cell = ia_xc_c1_index_main[0]

        # re-sample the cross-section to make sure all of the low-spot data has the same values through interpolation
        if abs(i_lowest_point_index_offset) > 0:
            xs1_n = sample_cross_section_from_dem(i_entry_cell, da_xs_profile1, i_row_cell, i_column_cell, dm_elevation, i_center_point, ia_xc_r1_index_main, ia_xc_c1_index_main, i_row_cell + ia_xc_dr_index_second,
                                                    i_column_cell + ia_xc_dc_index_second, da_xc_main_fract, da_xc_main_fract_int, da_xc_second_fract, da_xc_second_fract_int, i_row_bottom, i_row_top, i_column_bottom, i_column_top, ia_lc_xs1, dm_land_use)
            xs2_n = sample_cross_section_from_dem(i_entry_cell, da_xs_profile2, i_row_cell, i_column_cell, dm_elevation, i_center_point, ia_xc_r2_index_main, ia_xc_c2_index_main, i_row_cell + ia_xc_dr_index_second * -1,
                                                    i_column_cell + ia_xc_dc_index_second * -1, da_xc_main_fract, da_xc_main_fract_int, da_xc_second_fract, da_xc_second_fract_int, i_row_bottom, i_row_top, i_column_bottom, i_column_top, ia_lc_xs2, dm_land_use)
            # set the low-spot value to the new low spot in the cross-section 
            d_dem_low_point_elev = da_xs_profile1[0]

        # Adjust cross-section angle to ensure shortest top-width at a specified depth
        d_t_test = d_x_section_distance * 3.0
        d_shortest_tw_angle = d_xs_direction
        d_test_depth = 0.5

        if d_increments > 0:
            for d_entry_angle_adjustment in l_angles_to_test:
                d_xs_angle_use = d_xs_direction + d_entry_angle_adjustment
                if d_xs_angle_use > math.pi:
                    d_xs_angle_use = d_xs_angle_use - math.pi
                if d_xs_angle_use < 0.0:
                    d_xs_angle_use = d_xs_angle_use + math.pi
                
                # Get XS ordinates... again
                (d_distance_z, da_xc_main_fract_int, da_xc_second_fract_int) = get_xs_index_values(i_entry_cell, ia_xc_dr_index_main, ia_xc_dc_index_main, ia_xc_dr_index_second, ia_xc_dc_index_second, da_xc_main_fract, da_xc_second_fract, d_xs_angle_use, 
                                                                                                   i_row_cell, i_column_cell, i_center_point, dx, dy)
                
                # Pull the cross-section again
                ia_xc_r1_index_main = i_row_cell + ia_xc_dr_index_main
                ia_xc_r2_index_main = i_row_cell + ia_xc_dr_index_main * -1
                ia_xc_c1_index_main = i_column_cell + ia_xc_dc_index_main
                ia_xc_c2_index_main = i_column_cell + ia_xc_dc_index_main * -1

                xs1_n = sample_cross_section_from_dem(i_entry_cell, da_xs_profile1, i_row_cell, i_column_cell, dm_elevation, i_center_point, ia_xc_r1_index_main, ia_xc_c1_index_main, i_row_cell + ia_xc_dr_index_second,
                                                      i_column_cell + ia_xc_dc_index_second, da_xc_main_fract, da_xc_main_fract_int, da_xc_second_fract, da_xc_second_fract_int, i_row_bottom, i_row_top, i_column_bottom, i_column_top, ia_lc_xs1, dm_land_use)
                xs2_n = sample_cross_section_from_dem(i_entry_cell, da_xs_profile2, i_row_cell, i_column_cell, dm_elevation, i_center_point, ia_xc_r2_index_main, ia_xc_c2_index_main, i_row_cell + ia_xc_dr_index_second * -1,
                                                      i_column_cell + ia_xc_dc_index_second * -1, da_xc_main_fract, da_xc_main_fract_int, da_xc_second_fract, da_xc_second_fract_int, i_row_bottom, i_row_top, i_column_bottom, i_column_top, ia_lc_xs2, dm_land_use)
                
                d_wse = da_xs_profile1[0] + d_test_depth
                A1, P1, R1, np1, T1 = calculate_stream_geometry(da_xs_profile1[0:xs1_n], d_wse, d_distance_z, dm_manning_n_raster[ia_xc_r1_index_main[0:xs1_n], ia_xc_c1_index_main[0:xs1_n]])
                A2, P2, R2, np2, T2 = calculate_stream_geometry(da_xs_profile2[0:xs2_n], d_wse, d_distance_z, dm_manning_n_raster[ia_xc_r2_index_main[0:xs2_n], ia_xc_c2_index_main[0:xs2_n]])

                if (T1 + T2) < d_t_test:
                    d_t_test = T1 + T2
                    d_shortest_tw_angle = d_xs_angle_use

            # Now rerun everything with the shortest top-width angle
            d_xs_direction = d_shortest_tw_angle
            (d_distance_z, da_xc_main_fract_int, da_xc_second_fract_int) = get_xs_index_values(i_entry_cell, ia_xc_dr_index_main, ia_xc_dc_index_main, ia_xc_dr_index_second, ia_xc_dc_index_second, da_xc_main_fract, da_xc_second_fract, d_xs_direction, #THIS USES THE UPDATED CROSS-SECTION ANGLE!!!!!!!!!
                                                                                               i_row_cell, i_column_cell, i_center_point, dx, dy)

            ia_xc_r1_index_main = i_row_cell + ia_xc_dr_index_main
            ia_xc_r2_index_main = i_row_cell + ia_xc_dr_index_main * -1
            ia_xc_c1_index_main = i_column_cell + ia_xc_dc_index_main
            ia_xc_c2_index_main = i_column_cell + ia_xc_dc_index_main * -1
            
            #Set the index values to be within the confines of the raster
            ia_xc_r1_index_main = np.clip(ia_xc_r1_index_main,0,nrows+2*i_boundary_number-1)
            ia_xc_r2_index_main = np.clip(ia_xc_r2_index_main,0,nrows+2*i_boundary_number-1)
            ia_xc_c1_index_main = np.clip(ia_xc_c1_index_main,0,ncols+2*i_boundary_number-1)
            ia_xc_c2_index_main = np.clip(ia_xc_c2_index_main,0,ncols+2*i_boundary_number-1)

            xs1_n = sample_cross_section_from_dem(i_entry_cell, da_xs_profile1, i_row_cell, i_column_cell, dm_elevation, i_center_point, ia_xc_r1_index_main, ia_xc_c1_index_main, i_row_cell + ia_xc_dr_index_second,
                                                  i_column_cell + ia_xc_dc_index_second, da_xc_main_fract, da_xc_main_fract_int, da_xc_second_fract, da_xc_second_fract_int, i_row_bottom, i_row_top, i_column_bottom, i_column_top, ia_lc_xs1, dm_land_use)
            xs2_n = sample_cross_section_from_dem(i_entry_cell, da_xs_profile2, i_row_cell, i_column_cell, dm_elevation, i_center_point, ia_xc_r2_index_main, ia_xc_c2_index_main, i_row_cell + ia_xc_dr_index_second * -1,
                                              i_column_cell + ia_xc_dc_index_second * -1, da_xc_main_fract, da_xc_main_fract_int, da_xc_second_fract, da_xc_second_fract_int, i_row_bottom, i_row_top, i_column_bottom, i_column_top, ia_lc_xs2, dm_land_use)
        
        # Burn bathymetry profile into cross-section profile
        # "Be the banks for your river" - Needtobreathe
                
        #If you don't have a cross-section, then just skip this cell.
        if xs1_n<=0 and xs2_n<=0:
            continue
        
        #BATHYMETRY CALCULATION
        #This method calculates bathymetry based on the water surface elevation or LandCover ("FindBanksBasedOnLandCover" and "LC_Water_Value").
        if b_bathy_use_banks is False and s_output_bathymetry_path != '':
<<<<<<< HEAD
            (i_bank_1_index, i_bank_2_index, i_total_bank_cells, d_y_depth, d_y_bathy) = Calculate_Bathymetry_Based_on_Water_Surface_Elevations(i_entry_cell, da_xs_profile1, xs1_n, da_xs_profile2, xs2_n, ia_lc_xs1, ia_lc_xs2, dm_land_use, d_dem_low_point_elev, d_distance_z, d_slope_use, nrows, ncols, 
=======
            (i_bank_1_index, i_bank_2_index, i_total_bank_cells, d_y_depth, d_y_bathy) = Calculate_Bathymetry_Based_on_WSE_or_LC(i_entry_cell, da_xs_profile1, xs1_n, da_xs_profile2, xs2_n, ia_lc_xs1, ia_lc_xs2, dm_land_use, d_dem_low_point_elev, d_distance_z, d_slope_use, nrows, ncols, 
>>>>>>> 3a4416eb
                                                                                                                                                ia_xc_r1_index_main, ia_xc_c1_index_main, ia_xc_r2_index_main, ia_xc_c2_index_main, d_q_baseflow, dm_output_bathymetry, i_row_cell, i_column_cell, i_lc_water_value,
                                                                                                                                                dm_elevation, dm_manning_n_raster, b_FindBanksBasedOnLandCover)
        #This method calculates the banks based on the Riverbank
        elif b_bathy_use_banks is True and s_output_bathymetry_path != '':
            (i_bank_1_index, i_bank_2_index, i_total_bank_cells, d_y_depth, d_y_bathy) = Calculate_Bathymetry_Based_on_RiverBank_Elevations(i_entry_cell, da_xs_profile1, xs1_n, da_xs_profile2, xs2_n, ia_lc_xs1, ia_lc_xs2, dm_land_use, d_dem_low_point_elev, d_distance_z, d_slope_use, nrows, ncols, 
                                                                                                                                 ia_xc_r1_index_main, ia_xc_c1_index_main, ia_xc_r2_index_main, ia_xc_c2_index_main, d_q_baseflow, dm_output_bathymetry, i_row_cell, i_column_cell, dm_manning_n_raster, i_lc_water_value, dm_elevation)

        # Solve using the volume fill approach
        i_volume_fill_approach = 1


        # Get a list of elevations within the cross-section profile that we need to evaluate
        if i_volume_fill_approach==2:
            da_elevation_list_mm = np.unique(np.concatenate((da_xs_profile1[0:xs1_n] * 1000, da_xs_profile2[0:xs2_n] * 1000)).astype(int))
            da_elevation_list_mm = da_elevation_list_mm[np.logical_and(da_elevation_list_mm[:] > 0, da_elevation_list_mm[:] < 99999900)]
            da_elevation_list_mm = np.sort(da_elevation_list_mm)
            
            da_elevation_list_mm = Create_List_of_Elevations_within_CrossSection((da_xs_profile1[0:xs1_n]*100).astype(int), xs1_n, (da_xs_profile2[0:xs2_n]*100).astype(int), xs2_n)
        
            i_number_of_elevations = len(da_elevation_list_mm)
            if i_number_of_elevations <= 0:
                continue
    
            if i_number_of_elevations >= ep:
                LOG.error('ERROR, HAVE TOO MANY ELEVATIONS TO EVALUATE')
                continue
        
        # Calculate the volumes
        """
        VolumeFillApproach 1 is to find the height within ElevList_mm that corresponds to the Qmax flow.  THen increment depths to have a standard number of depths to get to Qmax.  
        This is preferred for VDTDatabase method.
        
        VolumeFillApproach 2 just looks at the different elevation points wtihin ElevList_mm.  It also adds some in if the gaps between depths is too large.
        """
        
        
        #This is the Stream Cell Location
        if len(s_output_flood) > 1:
            dm_out_flood[int(i_row_cell),int(i_column_cell)] = 3
        

        # Initialize default values
        da_total_t = da_total_t * 0
        da_total_a = da_total_a * 0
        da_total_p = da_total_p * 0
        da_total_v = da_total_v * 0
        da_total_q = da_total_q * 0
        da_total_wse = da_total_wse * 0
        
        # This just tells the curve file whether to print out a result or not.  If no realistic depths were calculated, no reason to output results.
        i_outprint_yes = 0
        
        # This is the first and last indice of elevations we'll need for the Curve Fitting for this cell
        i_start_elevation_index = -1
        i_last_elevation_index = 0
        
        # To find the depth / wse where the maximum flow occurs we use two sets of incremental depths.  The first is 0.5m followed by 0.05m
        d_depth_increment_big = 0.5
        d_depth_increment_med = 0.05
        d_depth_increment_small = 0.01

        if i_volume_fill_approach==1:
            # Find elevation where maximum flow is hit
            i_ordinate_for_Qmax = 0
            
            '''
            for i_entry_elevation in range(1, i_number_of_elevations):
                # Calculate the geometry
                d_wse = da_elevation_list_mm[i_entry_elevation] / 1000.0
                A1, P1, R1, np1, T1 = calculate_stream_geometry(da_xs_profile1[0:xs1_n], d_wse, d_distance_z, dm_manning_n_raster[ia_xc_r1_index_main[0:xs1_n], ia_xc_c1_index_main[0:xs1_n]])
                A2, P2, R2, np2, T2 = calculate_stream_geometry(da_xs_profile2[0:xs2_n], d_wse, d_distance_z, dm_manning_n_raster[ia_xc_r2_index_main[0:xs2_n], ia_xc_c2_index_main[0:xs2_n]])

                # Aggregate the geometric properties
                d_a_sum = A1 + A2
                d_p_sum = P1 + P2
                d_t_sum = T1 + T2
                d_q_sum = 0.0

                # Estimate mannings n and flow
                if d_a_sum > 0.0 and d_p_sum > 0.0 and d_t_sum > 0.0:
                    d_composite_n = math.pow(((np1 + np2) / d_p_sum), (2 / 3))
                    d_q_sum = (1 / d_composite_n) * d_a_sum * math.pow((d_a_sum / d_p_sum), (2 / 3)) * math.pow(d_slope_use, 0.5)

                # Perform check on the maximum flow
                if d_q_sum > d_q_maximum:
                    i_ordinate_for_Qmax = i_entry_elevation
                    break
            i_number_of_increments = 15
            d_inc_y = ((da_elevation_list_mm[i_ordinate_for_Qmax] - da_elevation_list_mm[0]) / 1000.0) / i_number_of_increments
            i_number_of_elevations = i_number_of_increments + 1
            '''
            n_x_section_1 = dm_manning_n_raster[ia_xc_r1_index_main[0:xs1_n], ia_xc_c1_index_main[0:xs1_n]]
            n_x_section_2 = dm_manning_n_raster[ia_xc_r2_index_main[0:xs2_n], ia_xc_c2_index_main[0:xs2_n]]

            # Find the wse associated with the Maximum flow using 0.5m increments
            d_maxflow_wse_initial = da_xs_profile1[0]
            d_maxflow_wse_initial, d_q_sum = find_wse(101, d_maxflow_wse_initial, d_depth_increment_big, d_q_maximum, da_xs_profile1, da_xs_profile2, xs1_n, xs2_n, d_distance_z, ia_xc_r1_index_main, ia_xc_c1_index_main, ia_xc_r2_index_main, ia_xc_c2_index_main, n_x_section_1, n_x_section_2, d_slope_use)
            
            # Based on using depth increments of 0.5, now lets fine-tune the wse using depth increments of 0.05
            d_maxflow_wse_initial = d_maxflow_wse_initial - 0.5
            if d_maxflow_wse_initial < da_xs_profile1[0]:
                d_maxflow_wse_initial = da_xs_profile1[0]
            d_maxflow_wse_med = d_maxflow_wse_initial
            d_maxflow_wse_med, d_q_sum = find_wse(101, d_maxflow_wse_med, d_depth_increment_med, d_q_maximum, da_xs_profile1, da_xs_profile2, xs1_n, xs2_n, d_distance_z, ia_xc_r1_index_main, ia_xc_c1_index_main, ia_xc_r2_index_main, ia_xc_c2_index_main, n_x_section_1, n_x_section_2, d_slope_use)

            # Based on using depth increments of 0.05, now lets fine-tune the wse even more using depth increments of 0.01
            d_maxflow_wse_med = d_maxflow_wse_med - 0.05
            if d_maxflow_wse_med < da_xs_profile1[0]:
                d_maxflow_wse_med = da_xs_profile1[0]
            d_maxflow_wse_final = d_maxflow_wse_med
            
            d_maxflow_wse_final, d_q_sum = find_wse(51, d_maxflow_wse_final, d_depth_increment_small, d_q_maximum, da_xs_profile1, da_xs_profile2, xs1_n, xs2_n, d_distance_z, ia_xc_r1_index_main, ia_xc_c1_index_main, ia_xc_r2_index_main, ia_xc_c2_index_main, n_x_section_1, n_x_section_2, d_slope_use)

            #If the max flow calculated from the cross-section is 20% high or low, just skip this cell
            if d_q_sum > d_q_maximum * 1.5 or d_q_sum < d_q_maximum * 0.5:
                continue
            
            # Now lets get a set number of increments between the low elevation and the elevation where Qmax hits
            d_inc_y = (d_maxflow_wse_final - da_xs_profile1[0]) / i_number_of_increments
            i_number_of_elevations = i_number_of_increments + 1

            i_start_elevation_index, i_last_elevation_index = flood_increments(i_number_of_increments + 1, d_inc_y, da_xs_profile1, da_xs_profile2, xs1_n, xs2_n, d_distance_z, n_x_section_1, n_x_section_2, d_slope_use, da_total_t, da_total_a, da_total_p, da_total_v, da_total_q, da_total_wse, d_q_baseflow, d_q_maximum)
            
            #This prevents the way-over simulated cells.  These are outliers.
            if d_q_baseflow>0.0 and da_total_q[i_start_elevation_index+1] >= 3.0 * d_q_baseflow:
                #print(d_q_baseflow)
                #print(i_start_elevation_index)
                #print(da_total_q[i_start_elevation_index+1])
                i_outprint_yes = 0
                continue

            if d_q_baseflow>0.001 and da_total_q[i_start_elevation_index+1] >= d_q_baseflow:
                da_total_q[i_start_elevation_index+1] = d_q_baseflow-0.001
                

            # Process each of the elevations to the output file if feasbile values were produced
            da_total_q_half_sum = sum(da_total_q[0 : int(i_number_of_elevations / 2.0)])
            if da_total_q_half_sum > 1e-16 and i_row_cell >= 0 and i_column_cell >= 0 and dm_elevation[i_row_cell, i_column_cell] > 1e-16:
                comid_dict_list.append(i_cell_comid)
                row_dict_list.append(i_row_cell - i_boundary_number)
                col_dict_list.append(i_column_cell - i_boundary_number)
                if b_modified_dem is True:
                    elev_dict_list.append(dm_elevation[i_row_cell, i_column_cell]-100)
                elif b_modified_dem is False:
                    elev_dict_list.append(dm_elevation[i_row_cell, i_column_cell])
                qbaseflow_dict_list.append(d_q_baseflow)

                # Loop backward through the elevations
                if s_output_curve_file:
                    for i, i_entry_elevation in enumerate(range(1, i_number_of_elevations)):
                        o_out_file_dict[f'q_{i_entry_elevation}'].append(da_total_q[i_entry_elevation])
                        o_out_file_dict[f'v_{i_entry_elevation}'].append(da_total_v[i_entry_elevation])
                        o_out_file_dict[f't_{i_entry_elevation}'].append(da_total_t[i_entry_elevation])
                        if b_modified_dem is True:
                            o_out_file_dict[f'wse_{i_entry_elevation}'].append(da_total_wse[i_entry_elevation]-100)
                        elif b_modified_dem is False:
                            o_out_file_dict[f'wse_{i_entry_elevation}'].append(da_total_wse[i_entry_elevation])

            if i_number_of_elevations > 0:
                i_outprint_yes = 1
        
        elif i_volume_fill_approach == 2:
            # This was trying to set a max elevation difference between the ordinates
            l_add_list = []
            i_add_level = 250

            # Check that the difference between elevation increments exceeds the target to process to set the contours
            for i_entry_elevation in range(1, i_number_of_elevations):
                if da_elevation_list_mm[i_entry_elevation] - da_elevation_list_mm[i_entry_elevation - 1] > i_add_level:
                    l_add_list.append(da_elevation_list_mm[i_entry_elevation] + i_add_level)

            # Set one above the current value to ensure all values get processed
            if len(l_add_list) > 0:
                da_elevation_list_mm = np.append(da_elevation_list_mm, l_add_list)
                da_elevation_list_mm = np.sort(da_elevation_list_mm)
                i_number_of_elevations = len(da_elevation_list_mm)
            
            
            # Check that the number of elevations is reasonable
            if i_number_of_elevations >= ep:
                LOG.error('ERROR, HAVE TOO MANY ELEVATIONS TO EVALUATE')

            for i_entry_elevation in range(1, i_number_of_elevations):
                # Calculate the geometry
                d_wse = da_elevation_list_mm[i_entry_elevation] / 1000.0
                A1, P1, R1, np1, T1 = calculate_stream_geometry(da_xs_profile1[0:xs1_n], d_wse, d_distance_z, dm_manning_n_raster[ia_xc_r1_index_main[0:xs1_n], ia_xc_c1_index_main[0:xs1_n]])
                A2, P2, R2, np2, T2 = calculate_stream_geometry(da_xs_profile2[0:xs2_n], d_wse, d_distance_z, dm_manning_n_raster[ia_xc_r2_index_main[0:xs2_n], ia_xc_c2_index_main[0:xs2_n]])

                # Aggregate the geometric properties
                da_total_t[i_entry_elevation] = T1 + T2
                da_total_a[i_entry_elevation] = A1 + A2
                da_total_p[i_entry_elevation] = P1 + P2

                # Check the properties are physically realistic. If so, estimate the flow with them.
                if da_total_t[i_entry_elevation] <= 0.0 or da_total_a[i_entry_elevation] <= 0.0 or da_total_p[i_entry_elevation] <= 0.0:
                    da_total_t[i_entry_elevation] = 0.0
                    da_total_a[i_entry_elevation] = 0.0
                    da_total_p[i_entry_elevation] = 0.0
                    i_start_elevation_index = i_entry_elevation

                else:
                    # Estimate mannings n
                    d_composite_n = math.pow(((np1 + np2) / da_total_p[i_entry_elevation]), (2 / 3))

                    # Check that the mannings n is physically realistic
                    if d_composite_n < 0.0001:
                        d_composite_n = 0.035

                    # Estimate total flows
                    da_total_q[i_entry_elevation] = ((1 / d_composite_n) * da_total_a[i_entry_elevation] * math.pow((da_total_a[i_entry_elevation] / da_total_p[i_entry_elevation]), (2 / 3)) * math.pow(d_slope_use, 0.5))
                    da_total_v[i_entry_elevation] = da_total_q[i_entry_elevation] / da_total_a[i_entry_elevation]
                    da_total_wse[i_entry_elevation] = d_wse
                    i_last_elevation_index = i_entry_elevation

                # Perform check on the maximum flow
                if da_total_q[i_entry_elevation] > d_q_maximum:
                    i_number_of_elevations = i_entry_elevation + 1   # Do the +1 because of the printing below
                    break
                '''
                #Just for checking, add the boundaries to the output flood raster for ARC.
                if i_entry_elevation==i_number_of_elevations-1:
                    #This is the Edge of the Flood.  Value is 2 because that is the flood method used.
                    dm_out_flood[ia_xc_r1_index_main[np1], ia_xc_c1_index_main[np1]] = 2
                    dm_out_flood[ia_xc_r2_index_main[np2], ia_xc_c2_index_main[np2]] = 2
                '''

            # Process each of the elevations to the output file if feasbile values were produced
            da_total_q_half_sum = sum(da_total_q[0 : int(i_number_of_elevations / 2.0)])
            if da_total_q_half_sum > 1e-16 and i_row_cell >= 0 and i_column_cell >= 0 and dm_elevation[i_row_cell, i_column_cell] > 1e-16:
                comid_dict_list.append(i_cell_comid)
                row_dict_list.append(i_row_cell - i_boundary_number)
                col_dict_list.append(i_column_cell - i_boundary_number)
                if b_modified_dem is True:
                    elev_dict_list.append(dm_elevation[i_row_cell, i_column_cell]-100)
                elif b_modified_dem is False:
                    elev_dict_list.append(dm_elevation[i_row_cell, i_column_cell])
                qbaseflow_dict_list.append(d_q_baseflow)

                # Loop backward through the elevations
                if s_output_curve_file:
                    for i, i_entry_elevation in enumerate(range(1, i_number_of_elevations)):
                        o_out_file_dict[f'q_{i_entry_elevation}'].append(da_total_q[i_entry_elevation])
                        o_out_file_dict[f'v_{i_entry_elevation}'].append(da_total_v[i_entry_elevation])
                        o_out_file_dict[f't_{i_entry_elevation}'].append(da_total_t[i_entry_elevation])
                        if b_modified_dem is True:
                            o_out_file_dict[f'wse_{i_entry_elevation}'].append(da_total_wse[i_entry_elevation]-100)
                        elif b_modified_dem is False:
                            o_out_file_dict[f'wse_{i_entry_elevation}'].append(da_total_wse[i_entry_elevation])
            
            if i_number_of_elevations > 0:
                i_outprint_yes = 1

        # Work on the Regression Equations File
        if i_outprint_yes == 1 and len(s_output_curve_file)>0 and i_start_elevation_index>=0 and i_last_elevation_index>(i_start_elevation_index+1):
            # Not needed here, but [::-1] basically reverses the order of the array
            (d_t_a, d_t_b, d_t_R2) = linear_regression_power_function(da_total_q[i_start_elevation_index:i_last_elevation_index + 1][1:], da_total_t[i_start_elevation_index:i_last_elevation_index + 1][1:], [12, 0.3])
            (d_v_a, d_v_b, d_v_R2) = linear_regression_power_function(da_total_q[i_start_elevation_index:i_last_elevation_index + 1][1:], da_total_v[i_start_elevation_index:i_last_elevation_index + 1][1:], [1, 0.3])
            da_total_depth = da_total_wse - da_xs_profile1[0]
            (d_d_a, d_d_b, d_d_R2) = linear_regression_power_function(da_total_q[i_start_elevation_index:i_last_elevation_index + 1][1:], da_total_depth[i_start_elevation_index:i_last_elevation_index + 1][1:], [0.2, 0.5])
            COMID_curve_list.append(int(i_cell_comid))
            Row_curve_list.append(int(i_row_cell - i_boundary_number))
            Col_curve_list.append(int(i_column_cell - i_boundary_number))
            if b_modified_dem is True:
                BaseElev_curve_list.append(round(da_xs_profile1[0], 3)-100)
                DEM_Elev_curve_list.append(round(d_dem_low_point_elev, 3)-100)
            elif b_modified_dem is False:
                BaseElev_curve_list.append(round(da_xs_profile1[0], 3))
                DEM_Elev_curve_list.append(round(d_dem_low_point_elev, 3))
            QMax_curve_list.append(round(da_total_q[i_last_elevation_index], 3))
            depth_a_curve_list.append(round(d_d_a, 3))
            depth_b_curve_list.append(round(d_d_b, 3))
            tw_a_curve_list.append(round(d_t_a, 3))
            tw_b_curve_list.append(round(d_t_b, 3))
            vel_a_curve_list.append(round(d_v_a, 3))
            vel_b_curve_list.append(round(d_v_b, 3))

        # Output the XS information, if you've chosen to do so
        if s_xs_output_file != '':
            if b_modified_dem is False:
                da_xs_profile1_str = array_to_string(da_xs_profile1[0:xs1_n]-100)
                da_xs_profile2_str = array_to_string(da_xs_profile2[0:xs2_n]-100) 
            elif b_modified_dem is False:
                da_xs_profile1_str = array_to_string(da_xs_profile1[0:xs1_n])
                da_xs_profile2_str = array_to_string(da_xs_profile2[0:xs2_n]) 
            dm_manning_n_raster1_str = array_to_string(dm_manning_n_raster[ia_xc_r1_index_main[0:xs1_n], ia_xc_c1_index_main[0:xs1_n]]) 
            dm_manning_n_raster2_str = array_to_string(dm_manning_n_raster[ia_xc_r2_index_main[0:xs2_n], ia_xc_c2_index_main[0:xs2_n]])
            o_xs_file.write(f"{i_cell_comid}\t{i_row_cell - i_boundary_number}\t{i_column_cell - i_boundary_number}\t{da_xs_profile1_str}\t{d_wse}\t{d_distance_z}\t{dm_manning_n_raster1_str}\t{da_xs_profile2_str}\t{d_wse}\t{d_distance_z}\t{dm_manning_n_raster2_str}\n")

   
    # Write the output VDT Database file
    dtypes = {
                "COMID": 'int64',
                "Row": 'int64',
                "Col": 'int64',
    }
    for i in range(1, i_number_of_increments + 1):
        o_out_file_dict[f'q_{i}'] = np.round(o_out_file_dict[f'q_{i}'], 3)
        o_out_file_dict[f'v_{i}'] = np.round(o_out_file_dict[f'v_{i}'], 3)
        o_out_file_dict[f't_{i}'] = np.round(o_out_file_dict[f't_{i}'], 3)
        o_out_file_dict[f'wse_{i}'] = np.round(o_out_file_dict[f'wse_{i}'], 3)

    o_out_file_dict['Elev'] = np.round(o_out_file_dict['Elev'], 3)
    o_out_file_dict['QBaseflow'] = np.round(o_out_file_dict['QBaseflow'], 3)

    o_out_file_df = pd.DataFrame(o_out_file_dict).astype(dtypes)
    # Remove rows with NaN values
    o_out_file_df = o_out_file_df.dropna()
    # # Remove rows where any column has a negative value except wse or elevation
    # Select columns NOT starting with 'wse' or 'Elev'
    cols_to_check = [col for col in o_out_file_df.columns if not (col.startswith('wse') or col.startswith('Elev'))]
    # Remove rows where any of the selected columns have a negative value
    o_out_file_df = o_out_file_df.loc[~(o_out_file_df[cols_to_check] < 0).any(axis=1)]
    o_out_file_df.to_csv(s_output_vdt_database, index=False)
    LOG.info('Finished writing ' + str(s_output_vdt_database))
    
    # Write the output Curve file
    if len(s_output_curve_file)>0:
        o_curve_file_dict = {'COMID': COMID_curve_list,
                             'Row': Row_curve_list,
                             'Col': Col_curve_list,
                             'BaseElev': BaseElev_curve_list,
                             'DEM_Elev': DEM_Elev_curve_list,
                             'QMax': QMax_curve_list,
                             'depth_a': depth_a_curve_list,
                             'depth_b': depth_b_curve_list,
                             'tw_a': tw_a_curve_list,
                             'tw_b': tw_b_curve_list,
                             'vel_a': vel_a_curve_list,
                             'vel_b': vel_b_curve_list,}
        o_curve_file_df = pd.DataFrame(o_curve_file_dict)
        # Remove rows with NaN values
        o_curve_file_df = o_curve_file_df.dropna()
        # # Remove rows where any column has negative a coefficient value
        o_curve_file_df = o_curve_file_df.loc[(o_curve_file_df['depth_a'] > 0) & (o_curve_file_df['tw_a'] > 0) & (o_curve_file_df['vel_a'] > 0)]
        o_curve_file_df.to_csv(s_output_curve_file, index=False)
        LOG.info('Finished writing ' + str(s_output_curve_file))
    
    
    
    #write_output_raster('StreamAngles.tif', dm_output_streamangles[i_boundary_number:nrows + i_boundary_number, i_boundary_number:ncols + i_boundary_number], ncols, nrows, dem_geotransform, dem_projection, "GTiff", gdal.GDT_Float32)
    
    
    # Write the output rasters
    if len(s_output_bathymetry_path) > 1:
        #Make sure all the bathymetry points are above the DEM elevation
        dm_output_bathymetry = np.where(dm_output_bathymetry>dm_elevation, np.nan, dm_output_bathymetry)
        # remove the increase in elevation, if negative elevations were present
        dm_output_bathymetry, b_modified_dem = modify_array(dm_output_bathymetry, b_modified_dem)
        write_output_raster(s_output_bathymetry_path, dm_output_bathymetry[i_boundary_number:nrows + i_boundary_number, i_boundary_number:ncols + i_boundary_number], ncols, nrows, dem_geotransform, dem_projection, "GTiff", gdal.GDT_Float32)

    if len(s_output_flood) > 1:
        write_output_raster(s_output_flood, dm_out_flood[i_boundary_number:nrows + i_boundary_number, i_boundary_number:ncols + i_boundary_number], ncols, nrows, dem_geotransform, dem_projection, "GTiff", gdal.GDT_Int32)

    # Log the compute time
    d_sim_time = datetime.now() - starttime
    i_sim_time_s = int(d_sim_time.seconds)

    if i_sim_time_s < 60:
        LOG.info('Simulation Took ' + str(i_sim_time_s) + ' seconds')
    else:
        LOG.info('Simulation Took ' + str(int(i_sim_time_s / 60)) + ' minutes and ' + str(i_sim_time_s - (int(i_sim_time_s / 60) * 60)) + ' seconds')
        
if __name__ == "__main__":
    LOG.info('Inputs to the Program is a Main Input File')
    LOG.info('\nFor Example:')
    LOG.info('  python Automated_Rating_Curve_Generator.py ARC_InputFiles/ARC_Input_File.txt')
    
    ### User-Defined Main Input File ###
    if len(sys.argv) > 1:
        MIF_Name = sys.argv[1]
        LOG.info('Main Input File Given: ' + MIF_Name)
    else:
        #Read Main Input File
        MIF_Name = '/Users/ricky/Documents/data_dir/mifns/USGS_1_n40w111_20240130_buff__mifn.txt'
        LOG.warning('Moving forward with Default MIF Name: ' + MIF_Name)
        
    main(MIF_Name, False)<|MERGE_RESOLUTION|>--- conflicted
+++ resolved
@@ -523,9 +523,6 @@
     if i_lc_water_value =='': 
         #Value is defaulted to the water value in the ESA land cover dataset
         i_lc_water_value = 80
-    
-<<<<<<< HEAD
-=======
 
     # These are the number of increments of water surface elevation that we will use to construct the VDT database and the curve file
     global i_number_of_increments
@@ -534,7 +531,6 @@
         i_number_of_increments = 15
     i_number_of_increments  = int(i_number_of_increments)
     
->>>>>>> 3a4416eb
     #Default is to find the banks of the river based on flat water in the DEM.  However, you can also find the banks using the water surface (please also set i_lc_water_value)
     global b_FindBanksBasedOnLandCover
     b_FindBanksBasedOnLandCover = get_parameter_name(sl_lines, i_number_of_lines, 'FindBanksBasedOnLandCover')
@@ -2943,11 +2939,7 @@
         #BATHYMETRY CALCULATION
         #This method calculates bathymetry based on the water surface elevation or LandCover ("FindBanksBasedOnLandCover" and "LC_Water_Value").
         if b_bathy_use_banks is False and s_output_bathymetry_path != '':
-<<<<<<< HEAD
-            (i_bank_1_index, i_bank_2_index, i_total_bank_cells, d_y_depth, d_y_bathy) = Calculate_Bathymetry_Based_on_Water_Surface_Elevations(i_entry_cell, da_xs_profile1, xs1_n, da_xs_profile2, xs2_n, ia_lc_xs1, ia_lc_xs2, dm_land_use, d_dem_low_point_elev, d_distance_z, d_slope_use, nrows, ncols, 
-=======
             (i_bank_1_index, i_bank_2_index, i_total_bank_cells, d_y_depth, d_y_bathy) = Calculate_Bathymetry_Based_on_WSE_or_LC(i_entry_cell, da_xs_profile1, xs1_n, da_xs_profile2, xs2_n, ia_lc_xs1, ia_lc_xs2, dm_land_use, d_dem_low_point_elev, d_distance_z, d_slope_use, nrows, ncols, 
->>>>>>> 3a4416eb
                                                                                                                                                 ia_xc_r1_index_main, ia_xc_c1_index_main, ia_xc_r2_index_main, ia_xc_c2_index_main, d_q_baseflow, dm_output_bathymetry, i_row_cell, i_column_cell, i_lc_water_value,
                                                                                                                                                 dm_elevation, dm_manning_n_raster, b_FindBanksBasedOnLandCover)
         #This method calculates the banks based on the Riverbank
